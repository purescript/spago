# Changelog

All notable changes to this project will be documented in this file.

The format is based on [Keep a Changelog](https://keepachangelog.com/en/1.0.0/),
and this project adheres to [Semantic Versioning](https://semver.org/spec/v2.0.0.html).

## [Unreleased]

<<<<<<< HEAD
Other improvements:
- CI: cleanup CI for 0.15.0 PureScript updates (#879)
=======
Bugfixes:
- Windows: forward the proper exit code when running spago via NPM (#883)
>>>>>>> d447345d

## [0.20.9] - 2022-05-03

Bugfixes:
- Use `iife` format when bundling browser apps (#880)

## [0.20.8] - 2022-04-27

Features:
- Make `spago bundle-app` and `spago bundle-module` use esbuild and es modules for projects >= v0.15 (#862)
- Make `spago run` use es modules for projects >= v0.15 (#858)

Bugfixes:
- Fix `spago run` and `spago test` to accept command line arguments correctly, by writing a JS file to run (#865, #866)
- Remove support for node versions older than 12.0.0 as they do not work with es modules (#866)
- Retry git clone up to two times (#834, #873)

Other improvements:
- Docs: update README with documentation for PureScript v0.15 (#867)
- Linux: support Glibc versions >= `2.24`

## [0.20.7] - 2022-02-12

Bugfixes:
- Make `spago run` work when `node-args` includes flag-like value (#856)

## [0.20.6] - 2022-02-09

Bugfixes:
- Oh no, not libtinfo again (#853, #854)

## [0.20.5] - 2022-02-08

Features:
- Drop need for `psci-support` to be defined in `dependencies` field (#817)

Other improvements:
- Upgrade to latest Dhall version (#848, #851)

## [0.20.4] - 2022-01-31

Bugfixes:
- Don't warn on unused deps when building with `--deps-only` (#794)
- Add line buffering for console output when doing parallel work (#800, #729)
- Avoid writing a JS file when executing `spago run` (#845, #846, #822)

Other improvements:
- CI: Add sha256 checksum generation on the release workflow (#816)
- CI: Update the Ubuntu runner to a non-deprecated version (#826)
- Install: replace deprecated `request` by `make-fetch-happen` for NPM installation (#840)
- Error messages: output additional info when failing to access cache directory (#799)
- Deps: add compatibility with versions-5.0.0 (#798)
- Internals: convert deps and source paths from List to Set (#818)
- Docs: various improvements (#802, #803, #806, #809, #823, #824)

## [0.20.3] - 2021-05-12

Bugfixes:
- Fix `docs` command error due to bad templates (#792)

## [0.20.2] - 2021-05-06

Bugfixes:
- Remove `npm install` from release CI to prevent overwriting the install script with the Linux binary (#783, #786)
- Use spago.cabal instead of package.yaml to get version number (#787, #788)
- Assume compatibility with newer minor versions of `purs` (#782, #777)
- Fix `test` command not working on `purs` older than `v0.14.0` (#790, #789)

Other improvements:
- Docs: add more useful comments in spago.dhall (#778, 708)
- Dev: remove package.yaml, use only cabal file (#780)
- Dev: use make to orchestrate builds (#781)
- Deps: upgrade to GHC8.10 and lts-17 (#743)

## [0.20.1] - 2021-04-20

Bugfixes:
- Color output now works correctly or is disabled on Windows (#768, #749)
- Fix `spago docs` for PureScript 0.14, by updating `docs-search` to `0.0.11` (#775, #752)

Other improvements:
- Color output is now automatically disabled when output is redirected to a file.
  Also respects a [`NO_COLOR`](https://no-color.org/) environment variable (#768)
- Fixes tests failing if the test platform has `psa` installed (#772)
- Print `spago install` command to fix missing transitive dependencies (#770, #769, #776)
- Refactor the graph support to remove the custom module name parser (#773)

## [0.20.0] - 2021-04-07

Breaking changes (😱!!!):
- `spago build` fails when source files directly import transitive dependencies (#730, #598)

Bugfixes:
- Properly call `psa` to avoid warnings (#730)

Other improvements:
- `spago build` now detects and warns about unused dependencies (#730, #598)

## [0.19.2] - 2021-03-31

New features:
- Allow `verify` and `verify-set` to work with alternate backends, when run in the context of a `spago.dhall` with `backend` set (#754)

Bugfixes:
- Don't fail `bump-version` if the packages don't exist in the Bower registry (#682)

Other improvements:
- CI: bump `purescript` version to 0.14.0 (#759)
- Docs: add FreeBSD installation instructions (#760)
- Docs: clarify description for `--path` flag (#762, #761)

## [0.19.1] - 2021-02-22

Bugfixes:
- Fix `psa` not being found on Windows (#740, #693)
- Use the correct path when erroring out about alternate configurations missing (#746, #747)

Other improvements:
- Bump `dhall` dependency from 1.37.1 to 1.38.0 (#739)
- Fix caching on Windows CI (#728, #741)

## [0.19.0] - 2021-01-06

Breaking changes (😱!!!):
- **Deprecate `-d` flag for `deps-only` (#712)** - instead only support the `--deps-only` long form
- **Switch from `-D` to `-d` as shorthand for specifying dependencies within `spago repl` (#712)**

New features:
- Add `spago script` command. It can be used to run standalone PureScript files as scripts (#712, #724, #683)

Other improvements:
- `spago repl` will no longer create a (mostly unused) full project skeleton in a temporary directory when a config is not found (#712)
- `spago init` and `spago upgrade-set` will now pick the latest set for the available compiler, rathen than just the latest (#721, #687, #657, #666)

## [0.18.1] - 2020-12-22

Breaking changes (😱!!!):
- **Remove `login` command (#705)**

  It was introduced in preparation for a `publish` command that would require a GitHub token to be provided,
  but it is obsolete now, as the new Registry workflow will not require it.
  While it's technically a breaking change, it should be of very low impact since no one should be using this anyways.

- **Upgrade to Dhall 20.0.0 and GHC 8.6.5 (#695, #685)**

  The upgrade fixes several bugs related to the upstream dhall-haskell implementation, but introduces
  a breaking change in the parser, as reserved words are not accepted anymore in certain positions.
  While the upstream package sets have been patched to be compatible with the change, this is a breaking change
  for all the existing configurations that make use of Dhall reserved words (such as `assert`, `let`, etc).

New features:
- Add `exec-args` as alias to `node-args`, to clarify that the args are
  forwarded to whichever backend is being targeted (go, js, etc), not
  exclusively NodeJS (#710, #709)

Bugfixes:
- Don't create the global cache folder at all if the user specifies `--global-cache=skip` (#705, 704)
- Don't require a `spago.dhall` anymore when the `--no-build` flag is passed (#705, 634)

Other improvements:
- CI: switch from Travis to GitHub Actions (#695)

## [0.17.0] - 2020-10-29

Breaking changes (😱!!!):
- **Specify the package set version via `--tag` (#680)**

  Example usage: `spago init --tag psc-0.13.2-20190725` and `spago upgrade-set --tag psc-0.13.2-20190725`.
  This is a breaking change because we are removing support for the old spacchetti/spacchetti-style location (i.e. in the src/packages.dhall) for the upgrade-set command.

Bugfixes:
- Remove dependency on `libtinfo`, removing the biggest cause of friction for using the precompiled binary on various Linux distros (#684)
- Correctly parse flags to be passed to the compiler (#688)

## [0.16.0] - 2020-08-14

Breaking changes (😱!!!):
- **Remove shorthands for `color`, `before`, `then`, and `else` flags (#670, #664)**

  Both `then` and `target` had the shorthand `t`, so the shorthand for `then` was removed.
  Since `then`, `before`, and `else` are all shared between several commands, it seemed
  natural to remove the shorthands for the other shared commands too, so as to not cause
  future shorthand name conflicts.
  A similar collision problem happened with the `color` flag, so its shorthand was removed.
- **Pass main function argument to `--run` for alternate backends (#668)**

  This is a braking change because now alternate backends are expected to accept
  an argument to their `run` flag. This change was coordinated among various backends
  so the migration should be relatively smooth, but you should check if your backend
  it able to support this.

New features:
- Upgrade to `docs-search@v0.0.10`, that introduces grouping by package in local docs (#679)
- Ignore `.gitignore`d files in `--watch` by default - you can disable this with `--allow-ignored` (#665)
- Support `upgrade-set` for alternative package-set repositories (#671)

Bugfixes:
- Make the output of `spago --version` the same with `spago version` (#675)
- Ensure the existence of the global cache directory (#672, #667)

Other improvements:
- Docs: updated package addition/overriding syntax to use `with` syntax (#661, #663)
- Docs: fix Webpack template (#653)
- Docs: document how to pass arguments to `main` (#655)
- Error messages: do not print "Installation complete" if nothing was installed (#676)

## [0.15.3] - 2020-06-15

New features:
- Add `--version` flag to print the version (in addition to the `version` command) (#628)

Bugfixes:
- Actually run `else` commands when `spago run` fails (#632)
- Don't use absolute paths for executables in Windows (#639)

Other improvements:
- Docs: note that `build` also runs `install` (#624)
- Docs: document how to install all the packages in the set (#625)
- Docs: stop suggesting using Parcel and Spago at the same time (#626)
- Docs: document how to install bash and zsh autocompletions (#627)
- Docs: fix explanation in monorepo example (#631)
- Docs: add note about using single quotes for `purs-args` (#637)
- Docs: add quotes for all OSes with `purs-args` (#638)
- Docs: fix typos in `spago bundle-app` help message (#641)
- Deps: upgrade `rio` to `0.1.13.0` (#616)
- CI: upgrade to `purs` v.13.8 (#642)
- CI: stop upgrading broken static binary on release (#620)


## [0.15.2] - 2020-04-15

Breaking changes (😱!!!):
- **Remove the deprecated `--no-share-output` flag (#610)**

  It has been disabled since some time now, so you can just remove it from your build commands.

New features:
- Add the `spago path global-cache` subcommand to output the location of the global cache (#613, #591)

Bugfixes:
- Fix encoding issues causing crashes when running in various locales (#595, #533, #507, #576)
- Respect TERM=dumb by disabling colors when set (#581, #579)
- Run package set commands without a project config being present (#393, #610)
- Fail as soon as possible when not finding a necessary executable (#578, #610)
- Don't exclude the `metadata` package from the set (#609, #610)
- Ensure `psci-support` is installed when starting the repl (#612, #550)
- Ensure dependencies are installed before starting the repl (#611, #610)

Other improvements:
- Errors: make the "dropping the 'purescript-' prefix" warning milder (#571, #570)
- Docs: update README example to include source files (#574)
- Docs: add info about SPDX license for publishing (#606)
- CI: update Travis deployment to `dpl-v2` (#569, #617)
- Deps: upgrade `dhall` to `1.31.1` (#600)
- Curator: move to its own repo (#586)

## [0.14.0] - 2020-02-09

Breaking changes (😱!!!):
- **Replace `list-packages` command with `ls packages` and `ls deps` (#563)**

  This is happening for future extensibility, i.e. so that we can add any
  `spago ls $whatever` subcommand in a non-breaking way whenever we'll want to
  list more things.

  How things got renamed:
  - `spago list-packages` → `spago ls packages`
  - `spago list-packages -f direct` → `spago ls deps`
  - `spago list-packages -f transitive` → `spago ls deps -t`

  Note: the `list-packages` command is still there to provide a semi-gracious transition path for folks, and will be removed in a future release.

New features:
- Allow `verify-set` to work with either a `spago.dhall` or a `packages.dhall` (#515)
- Create `.purs-repl` file when running `spago init` (#555, #558)
- Add `--source-maps` flag to build commands (#545, #562)
- Add `--quiet` and `--no-color` global flags to better control logging (#548)

Bugfixes:
- Fix a few watch-mode buffering and concurrency issues (#549)
- Fix watching relative paths in sources config (e.g. `../src/**/*.purs`) (#556)
- Make the `ensureConfig` function safe (#561, #531)
- Retry downloading packages on network errors (#557, #565)

Other improvements:
- Docs: fix misc typos in README (#566)
- Docs: fix typo in `packages.dhall` template (#539)
- Docs: remove mention of shared output folder in README (#559, #552)
- Docs: update links: spacchetti/spago → purescript/spago
- CI: update to `purs-0.13.6` (#542)
- CI: update CI to the new location of the repo (#560)
- Deps: update to `purescript-docs-search-0.0.8` (#543)
- Deps: update to `dhall-1.29` and `github-0.24` (#553)

## [0.13.1] - 2020-01-10

New features:
- Add `--before`, `--then` and `--else` flags to specify commands to run before and after a build (#532, #410)

Other improvements:
- Docs: fix npm command line argument in README (#597)

## [0.13.0] - 2019-12-19

Breaking changes (😱!!!):
- **Disable `output` folder sharing (#526)**

  This reverts an (accidentally) breaking changes introduced in `0.11.0`, for which
  Spago would take decisions on where the `output` folder should be in order to
  share some compilation results. This turned out to break some other things, so
  we'll stop trying to be smart about it here.

New features:
- Enable HTTP(S) proxies on the NPM installation (#460, #522)

Other improvements:
- Log backend build command when building (#521)
- Deps: update `purescript-docs-search` version to `0.0.6` (#525)
- CI: update `purs` version to `0.13.5` (#513)
- CI: fix Haddocks and start testing them in CI (#511, #516)
- Curator: automate updating `purs` version (#514)
- Curator: automate updating the `purescript-docs-search` version (#519)

## [0.12.1] - 2019-11-17

Bugfixes:
- Fix macOS release artifact (#503, #504)
- Complete parser implementation for module declarations, for `spago test` (#499)

Other improvements:
- Docs: fix typo in README (#498)
- Errors: use `logWarn` for all warnings (#501)

## [0.12.0] - 2019-11-15

Breaking changes (😱!!!):
- **Revert back to dynamically linked binary on Linux (#502, #500, #497)**

  The static binary was still dynamically linking to `glibc`, causing it to be broken on
  some distros. So for now we're back on a dynamically-linked executable.

## [0.11.1] - 2019-11-12

This is identical to `0.11.0`, but published under a new version number due to mishaps in the publishing CI process.

## [0.11.0] - 2019-11-12

Breaking changes (😱!!!):
- **Remove `psc-package`-related commands (#423, #425)**

  Since we are approaching a stable release and `spago` feature set is a superset of `psc-package` ones,
  from this release we do not support the commands to interop with `psc-package`:
  `psc-package-local-setup`, `psc-package-insdhall` and `psc-package-clean` commands.
- **Start sharing the output folder in monorepos, to reduce build duplication (#377, #422)**

  This is a breaking change because your build might stop working if you were relying
  on the `output` folder being in a certain place, and if you were passing `--output`
  as an option to `purs`.
  However, you can pass the `--no-share-output` flag to disable this behavior
- **Build static binaries for Linux (#437, 427)**

  This should fix the dynamic-library-compatibility problems on some distributions.
  It should work as well as the old dynamic binary, but it's theoretically a breaking change since
  some behaviours might be different.
- **Move all logging to `stderr` (#256, #475, #476, #486)**

  All "business output" (e.g. `spago sources`) will stay on `stdout`, so in practice everything
  should be fine, but this is theoretically a breaking change since someone might be depending
  on the output we had so far.


New features:
- add support for `spago build` and `spago run` with alternate backends (#355, #426, #452, #435)

  E.g: add the key `backend = "psgo"` in `spago.dhall` to compile/run with `psgo`
- add new command `spago path` that returns the paths used in the project.

  E.g. `spago path output` returns the output path so that it can be shared with tools such as `purs-loader`. (#463)
- `spago docs` now displays a link to the generated docs' `index.html`, and opens them in the browser when passed the `--open` flag (#379, #421)
- `spago init` has new `--no-comments` flag which skips adding tutorial comments to the generated `spago.dhall` and `packages.dhall` files (#417, #428)
- `spago verify-set` now compiles everything, to detect duplicate module names. This can be disabled with `--no-check-modules-unique` (#438)
- `spago install purescript-XYZ` will now strip `purescript-` prefix and install XYZ (if it exists in package set) instead of just failing with a warning (#367, #443)
- `spago run` now allows to pipe `stdin` to your running project (#488, #490)

Bugfixes:
- Fix Ctrl-C handling in REPL when using NPM installation on Windows (#493, #483)
- Fix confusing warning when trying to `spago install` a package already present in project dependencies list (#436, #439)
- Warn (but don't error) when trying to `--watch` missing directories (#406, #420, #447, #448)
- Do not watch files in `.spago` folder when running with `--watch` (#430, #446)
- The `--clear-screen` flag (usable e.g. with `spago build --watch`) now also resets cursor position, so the rebuild message always appears at top left of the screen (#465, #466)
- Allow additional fields in the config for local packages (#470)
- Fix `--config` option: get the correct paths when config file is in another directory (#478, #484)

Other improvements:
- Tests: speed up test suite by replacing some end-to-end tests with unit/property tests (#445, #440)
- Tests: update instructions to run tests (#449)
- Tests: always run test suites with UTF8 encoding (#482)
- Docs: various improvements to README (#432, #457, #464, #487)
- Docs: add "getting started" guides for Parcel, Webpack and Nodemon (#456, #461, #473)
- Errors: improve cache skipping error (#453, #480, #481)
- Errors: add a nice error message when trying to run `spago test` with no test modules (#489, #383, #492)
- Refactor: fix `hlint` warnings (#450)
- Refactor: rewrite Curator for moar maintainability (#458, #419)
- Deps: update to Dhall 1.27 and Purs 0.13.4 (#469)
- Deps: revert to GHC 8.4.4 and LTS-12 (#479)
- CI: fix release code (#494, #495)


## [0.10.0] - 2019-09-21

Breaking changes (😱!!!):
- **Flags and arguments that you want to give to `purs` are now passed with `--purs-args` (#353, #366)**

  The previous behaviour in which all arguments that could not parse as `spago` arguments
  were passed along to `purs` was sometimes confusing (e.g. when using `--path` and multiple
  arguments).

New features:
- Support watching js files (#407, #205)
- New `--no-search` flag for `spago docs` to skip patching the documentation using `purescript-docs-search` (#400)
- New `-x` flag for specifying the config path location (#357, #329)
- New `spago login` command, to save a GitHub token to the cache so it can be used for various operations hitting GitHub (#391, #403)

Bugfixes:
- "Quit" command in watch mode now actually quits (#390, #389)
- Do not compile files twice when using `--watch` and Vim (#346, #371)
- Use `git clone` instead of `git fetch` when fetching a package, so all tags can be installed (#373, #374)
- Fix Windows global cache location; now uses `LocalAppData` as default (#384, #380)
- Fix naming clash in short flag for repl dependencies (#352, #350)
- Fix failure to copy to global cache on a different filesystem (#385, #386)
- Fix watch function on Windows (issue with paths) (#387, #380, #401)
- Look up remote imports dynamically when doing frozen check, to always find the right `packages.dhall` (#349, #402)

Other Improvements:
- Performance: make no-op `spago install` faster (#409, #412)
- CI: remove reviews limitation on mergify (#354)
- CI: various fixes (#362, #368, #382, #388, #418)
- Docs: fix syntax errors in template comment (#369, #413, #408)
- Docs: fix link for package-set from commit (#405)
- Docs: keep README up to date with new features (#398, #347)
- Deps: upgrade to lts-14 and GHC-8.6 (#395)
- Deps: upgrade to dhall-1.26.0, v10 of the standard (#411, #358)

## [0.9.0] - 2019-07-30

Breaking changes (!!!):
- **Rename `package-set-upgrade` to `upgrade-set` (#336)**

  You now have to call `spago upgrade-set` if you wish to upgrade your package-sets version

- **Move the `--jobs` flag to be global (#338)**

  If you were invoking spago in this way: `spago install -j 10`, you now have to use `spago -j 10 install` instead

- **Import local packages `as Location` (#301, #244)**

  Before you'd import a local package in this way:

  ```dhall
  let additions =
    { foobar =
        mkPackage
          (../foobar/spago.dhall).dependencies
          "../foobar"
          "local-fix-whatever"
    }
  ```

  ..but now you'll have to import it using `as Location` instead:

  ```dhall
  let additions =
    { foobar = ../foobar/spago.dhall as Location }
  ```


New features:
- Add searchbar to docs generated with `spago docs` (#340, #333, #89)
- Add automatic migration of Bower projects when doing `spago init` (#159, #272, #342)
- Add `bump-version` command, for generating `bower.json` files and making version tags in Git (#203, #289, #324)
- Use `psa` for compiling if installed; you can avoid this with the new `--no-psa` flag (#305, #283, #252, #327)
- Add support for starting a repl within a folder which has not been setup as a spago project (#168, #280)
- Add `--format` flag to `spago docs` (#294, #299)
- Add project sources to `spago sources` output (#276, #287, #308)
- Watch all sources, including dependencies, when building with filewatch (#172, #309)
- Add `--deps-only` flag to build dependencies alone (#330, #331)

Bugfixes:
- Fix `spago install` failing when version branch names differ only by case on case-insensitive filesystems (#285)
- Change `--node-args` shortcut to `-a` to avoid clash (#292, #293)
- Stop reformatting config files if not necessary (#300, #302, #339)
- Make `spago run` write a file and execute it so that args are passed correctly (#297, #295)
- Add fallback for global cache directory (#314, #312)
- Do not overwrite `spago.dhall` when doing `spago init` twice (#318, #321)
- Catch exceptions when trying to fetch metadata (#325)
- Generate hashes when doing `psc-package-insdhall` (#337, #240)

Other Improvements:
- Curator: log exceptions to file to monitor eventual issues (#284)
- Docs: update README with newest features (#286)
- Docs: add docs about switching from Bower (#317)
- Errors: improve error message for overriding compiler version (#345, #343)
- Tests: improve failure messages (#298)
- Tests: fix `packages.dhall` fixtures manipulation (#307)
- Tests: add tests for the `list-packages` command (#304)
- Tests: add tests for local dependencies (#310)
- Config: remove `mkPackage` function in Dhall configs, and switch to package-sets releases for upstream (#322, #320, #319)
- Config: update test template to use `Effect.Class.Console` (#328, #334)
- CI: fix missing "commit since last release" message (#326)
- CI: add configuration for Mergify (#332)


## [0.8.5] - 2019-06-18

ZuriHac edition 🎉

New features:
- Add `sources` key to config to customize the sources used in the build (#273, #173)
- Add `--json` flag to the `list-packages` command to optionally output JSON (#263)
- Add `--clear-screen` flag to to clear the screen when watching (#271, #209)
- Add `--no-install` flag for build to prevent automatic installation (#274, #269)
- Add `--node-args` flag to pass arguments to Node in `run/test` commands (#267, #275)

Bugfixes:
- Fix `spago install` failing when version branch name contains `/`'s (#257, #258)
- Report all missing packages together when it's not possible to build an install plan (#264, #223)
- Pull the latest package-sets version when doing `init` (#254, #279)
- Fix `spago install` not adding new dependencies when list is empty (#282, #281)

Other Improvements:
- Docs: add visual overview of what Spago does "under the hood" in typical project workflow (#211)
- Docs: fix outdated references in README (#266)
- Tests: untangle testcases environments (#265, #214)
- Tests: improve packages test by checking for missing and circular dependencies (#270)

## [0.8.4] - 2019-06-12

New features:
- Add option to clear the screen to spago build/run (#209)
- Add option to pass args to node when doing spago test/run (#267)

Bugfixes:
- Produce an error message when asserting directory permissions (#250)
- Read purs version from inside the set instead of its GitHub tag (#253, #225)
- Skip copy to global cache when encountering a permissions problem (#220, #260)

Other improvements:
- Errors: add many debug logs (#251)
- CI: rewrite Curator in Haskell (#239)
- CI: build only `master` and tags on Travis (#247)
- Dev: add Nix section to stack.yaml (#248)
- Dev: tidy up the various executables, sources and dependencies (#251)

## [0.8.3] - 2019-06-03

Bugfixes:
- Fix `spago psc-package-clean` on Windows (#224)
- Fix `spago repl` starting on Windows where PureScript was installed with NPM (#235, #227)
- Fix missing filenames when encountering parse errors in Dhall files (#241, #222)
- Download packages in local repo instead of global tempdir (#243, #220)

Other improvements:
- Tests: test suite now works fully on Windows (#224)
- CI: parametrize LTS version (#236)
- CI: get PureScript binary for Travis from GitHub releases (#234)
- Error messages: fix whitespace (#221)

## [0.8.1] - 2019-05-29

New features:
- Add global cache to avoid redownloading dependencies (#188, #133)
- Add ability to pin a version to a commit hash in addition to branches and tags (#188, #200)

Bugfixes:
- Another attempt to fix NPM and Yarn installations on Windows (#215, #187)

Other improvements:
- The test suite is now written in Haskell rather than Python (#212, #177)
- Add `spago-curator` tool to generate metadata from the package set (#202)
- Improve docs (#208, #207, #218, #217)

## [0.8.0] - 2019-05-16

Breaking changes:
- Rename "bundle" to "bundle-app" and "make-module" to "bundle-module" for consistency (#175, #147)

Bugfixes:
- Don't fail `init` if a `packages.dhall` is already there, as it's the case of psc-package projects with local spacchetti (#180)

Other improvements:
- Remove CI check for package-sets version, add cron script to update it instead (#185)
- Fill in CHANGELOG from release notes (#186)
- Fix LICENSE file so GitHub recognizes it (#197)
- Add a CONTRIBUTING file (#198, #189)
- Improve README (#199, #194, #196, #201, #193, #192, #187, #178, #191, #150, #142)

## [0.7.7] - 2019-04-28

New features:
- Install "psci-support" on project init (#174)

## [0.7.5] - 2019-03-30

Bugfixes:
- Fix NPM and Yarn installations on Linux and Windows (#157, #167, #166)

## [0.7.4] - 2019-03-27

Bugfixes:
- correctly parse package-set release tag to avoid generating unnecessary warnings (#160, #161)
- skip 0.7.3.0 as I forgot to update the version field (#164)

## [0.7.2] - 2019-03-21

New features:
- introduce a `--verbose` flag to print debug information - e.g. `purs` commands being called by Spago (#154, #155)

## [0.7.1] - 2019-03-19

New features:
- Add `--watch` flag to `build`, `test`, `run`, `bundle` and `make-module` commands (#65, #126, #153)
- Add `spago docs` command, to generate documentation from the project and all dependencies (#127)
- Add `spago run` command, to run your project (#131, #137)

Other fixes and improvements:
- Automatically build in commands that require the project to be built (#146, #149)
- Don't automatically create a configuration if not found (#139, #144)
- Always ensure that the package-set has a hash on it, for speed and security reasons (#128)
- Improvements to documentation and FAQ (#132, #125, #119, #123, #104, #135)
- Improvements to errors, messages and logging (#143, #145, #133, #151, #148, #129, #130, #136)
- Improvements to tests (#95, #91, #138, #141, #140)
- Format Dhall files with ASCII instead of Unicode (#124)

## [0.7.0] - 2019-03-03

Breaking changes:
- The NPM package `purescript-spago` is now deprecated. New releases will be published only to the package `spago` (#115, #44)
- [Spacchetti has been merged in the official package-set](https://github.com/purescript/package-sets/pull/271): this means that `spago` will now use that as the reference package-set. (#120)

  As a result of this, the command `spago spacchetti-upgrade` has been renamed to `spago package-set-upgrade`.

New features:
- Support Windows in NPM install (#121, #109)
- Add `spago freeze` command to recompute hashes of the package-set (#113)
- Add `spago verify` and `spago verify-set` commands (#108, #14)
- Add the `--filter` flag to `spago list-packages`, to filter by direct and transitive deps (#106, #108)
- Check that the version of the installed compiler is at least what the package-set requires (#101, #107, #117, #116)

Other improvements:
- Improve the installation: do less work and print less useless stuff (#110, #112, #114)
- Skip the copy of template files if the source directories exist (#102, #105)

## [0.6.4] - 2019-02-07

New features:
- [`spago init` will search for a `psc-package.json`, and try to port it to your new `spago.dhall` config](https://github.com/purescript/spago/tree/6947bf1e9721b4e8a5e87ba8a546a7e9c83153e9#switching-from-psc-package) (#76)
- [Add the `spacchetti-upgrade` command, to automatically upgrade to the latest Package Set](https://github.com/purescript/spago/tree/6947bf1e9721b4e8a5e87ba8a546a7e9c83153e9#upgrading-the-package-set) (#93, #73)
- [You can now add local packages to the Package Set 🎉](https://github.com/purescript/spago/tree/6947bf1e9721b4e8a5e87ba8a546a7e9c83153e9#adding-and-overriding-dependencies-in-the-package-set) (#96, #88)
- [Now it's possible to run `spago install foo bar` to add new dependencies to your project](https://github.com/purescript/spago/tree/6947bf1e9721b4e8a5e87ba8a546a7e9c83153e9#adding-a-dependency) (#74)
- Now every time you try to build, Spago will also check that dependencies are installed (#75, #82)

Bugfixes:
- Spago would crash if `$HOME` was not set, now it doesn't anymore (#85, #90)
- `spago test` now actually works on Windows (#79)

Other improvements:
- Maany docs improvements (#83, #76, #93, #96, #99, #100)
- From this release we are publishing an experimental Windows build (#81)
- Add a PR checklista, so we don't forgetti (#86)

## [0.6.3] - 2019-01-18

New features:
- `spago repl` will now spawn a PureScript repl in your project (#46, #62)
- `spago list-packages` will list all the packages available in your package-set (#71)

## [0.6.2] - 2019-01-07

New features:
- `spago build` and `spago test` now have the `--path` option to specify custom source paths to include (#68, #69)
- `spago build` and `spago test` can now pass options straight to `purs compile` (#66, #49)

## [0.6.1] - 2018-12-26

New features:
- Add initial windows support (#47, #48, #58): now `spago` should run fine on Windows. Unfortunately we're not distributing binaries yet, but the only installation method available is from source (with e.g. `stack install`)

Bugfixes:
- Don't overwrite files when doing `init`, just skip the copy if some file exists (#56)
- Print `git` output in case of failure when doing `install` (#54, #59)
- Include building `src/*` when running `test` (#50, #53)
- Make file embedding indipendent of the locale when compiling; now we just use Unicode

## [0.6.0] - 2018-12-16

First release under the name "spago".

Main changes from the previous "spacchetti-cli" incarnation:
- Rename `spacchetti-cli` → `spago` (#23)
- Publish on NPM under the new name `purescript-spago` (#35)
- Add some commands from `psc-package`:
  - `init` (#12): initialize a new sample project with a `spago.dhall` and a `packages.dhall` config files
  - `install` (#11, #32): concurrently fetch dependencies declared in `spago.dhall` file
  - `sources` (#13): print source globs
  - `build`: compile the project with `purs`
- Migrate old commands from `spacchetti-cli` that are specific to local psc-package projects:
  - `local-setup` is now `psc-package-local-setup`
  - `insdhall` is now `psc-package-insdhall`
  - `clean` is now `psc-package-clean`
- Add some commands from `purp` (#26):
  - `test`: compile and run a module from the `test/` folder
  - `bundle`: bundle all sources in a single file
  - `make-module`: export the above bundle so it can be `require`d from js
- Stop depending on `dhall` and `dhall-to-json` commands and instead depend on `dhall` and `dhall-json` libraries
- Freeze `spacchetti` package-set import in `packages.dhall`, so `dhall` caching works for subsequent executions
- Move to v4.0.0 of `dhall`
- Add integration tests for most of the commands (#31, #30)<|MERGE_RESOLUTION|>--- conflicted
+++ resolved
@@ -7,13 +7,11 @@
 
 ## [Unreleased]
 
-<<<<<<< HEAD
+Bugfixes:
+- Windows: forward the proper exit code when running spago via NPM (#883, #884)
+
 Other improvements:
 - CI: cleanup CI for 0.15.0 PureScript updates (#879)
-=======
-Bugfixes:
-- Windows: forward the proper exit code when running spago via NPM (#883)
->>>>>>> d447345d
 
 ## [0.20.9] - 2022-05-03
 
