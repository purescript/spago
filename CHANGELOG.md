# Changelog

All notable changes to this project will be documented in this file.

The format is based on [Keep a Changelog](https://keepachangelog.com/en/1.0.0/),
and this project adheres to [Semantic Versioning](https://semver.org/spec/v2.0.0.html).

## [Unreleased]

New features:
- Add `spago-curator` tool to generate metadata from the package set (#202)

<<<<<<< HEAD
Other improvements:
- The test suite is now written in Haskell rather than Python (#212, #177)
=======
Bugfixes:
- Another attempt to fix NPM and Yarn installations on Windows (#215, #187)
>>>>>>> 28cf2302

## [0.8.0] - 2019-05-16

Breaking changes:
- Rename "bundle" to "bundle-app" and "make-module" to "bundle-module" for consistency (#175, #147)

Bugfixes:
- Don't fail `init` if a `packages.dhall` is already there, as it's the case of psc-package projects with local spacchetti (#180)

Other improvements:
- Remove CI check for package-sets version, add cron script to update it instead (#185)
- Fill in CHANGELOG from release notes (#186)
- Fix LICENSE file so GitHub recognizes it (#197)
- Add a CONTRIBUTING file (#198, #189)
- Improve README (#199, #194, #196, #201, #193, #192, #187, #178, #191, #150, #142)

## [0.7.7] - 2019-04-28

New features:
- Install "psci-support" on project init (#174)

## [0.7.5] - 2019-03-30

Bugfixes:
- Fix NPM and Yarn installations on Linux and Windows (#157, #167, #166)

## [0.7.4] - 2019-03-27

Bugfixes:
- correctly parse package-set release tag to avoid generating unnecessary warnings (#160, #161)
- skip 0.7.3.0 as I forgot to update the version field (#164)

## [0.7.2] - 2019-03-21

New features:
- introduce a `--verbose` flag to print debug information - e.g. `purs` commands being called by Spago (#154, #155)

## [0.7.1] - 2019-03-19

New features:
- Add `--watch` flag to `build`, `test`, `run`, `bundle` and `make-module` commands (#65, #126, #153) 
- Add `spago docs` command, to generate documentation from the project and all dependencies (#127)
- Add `spago run` command, to run your project (#131, #137)

Other fixes and improvements:
- Automatically build in commands that require the project to be built (#146, #149)
- Don't automatically create a configuration if not found (#139, #144) 
- Always ensure that the package-set has a hash on it, for speed and security reasons (#128) 
- Improvements to documentation and FAQ (#132, #125, #119, #123, #104, #135)
- Improvements to errors, messages and logging (#143, #145, #133, #151, #148, #129, #130, #136)
- Improvements to tests (#95, #91, #138, #141, #140)
- Format Dhall files with ASCII instead of Unicode (#124)

## [0.7.0] - 2019-03-03

Breaking changes:
- The NPM package `purescript-spago` is now deprecated. New releases will be published only to the package `spago` (#115, #44)  
  You can install the package with `npm install -g spago`
- [Spacchetti has been merged in the official package-set](https://github.com/purescript/package-sets/pull/271): this means that `spago` will now use that as the reference package-set. (#120)  
  As a result of this, the command `spago spacchetti-upgrade` has been renamed to `spago package-set-upgrade`.

New features:
- Support Windows in NPM install (#121, #109)  
- Add `spago freeze` command to recompute hashes of the package-set (#113)
- Add `spago verify` and `spago verify-set` commands (#108, #14) 
- Add the `--filter` flag to `spago list-packages`, to filter by direct and transitive deps (#106, #108)
- Check that the version of the installed compiler is at least what the package-set requires (#101, #107, #117, #116) 

Other improvements:
- Improve the installation: do less work and print less useless stuff (#110, #112, #114) 
- Skip the copy of template files if the source directories exist (#102, #105)

## [0.6.4] - 2019-02-07

New features:
- [`spago init` will search for a `psc-package.json`, and try to port it to your new `spago.dhall` config](https://github.com/spacchetti/spago/tree/6947bf1e9721b4e8a5e87ba8a546a7e9c83153e9#switching-from-psc-package) (#76)
- [Add the `spacchetti-upgrade` command, to automatically upgrade to the latest Package Set](https://github.com/spacchetti/spago/tree/6947bf1e9721b4e8a5e87ba8a546a7e9c83153e9#upgrading-the-package-set) (#93, #73)
- [You can now add local packages to the Package Set 🎉](https://github.com/spacchetti/spago/tree/6947bf1e9721b4e8a5e87ba8a546a7e9c83153e9#adding-and-overriding-dependencies-in-the-package-set) (#96, #88)
- [Now it's possible to run `spago install foo bar` to add new dependencies to your project](https://github.com/spacchetti/spago/tree/6947bf1e9721b4e8a5e87ba8a546a7e9c83153e9#adding-a-dependency) (#74)
- Now every time you try to build, Spago will also check that dependencies are installed (#75, #82)

Bugfixes:
- Spago would crash if `$HOME` was not set, now it doesn't anymore (#85, #90)
- `spago test` now actually works on Windows (#79)

Other improvements:
- Maany docs improvements (#83, #76, #93, #96, #99, #100)
- From this release we are publishing an experimental Windows build (#81)
- Add a PR checklista, so we don't forgetti (#86)

## [0.6.3] - 2019-01-18

New features:
- `spago repl` will now spawn a PureScript repl in your project (#46, #62)
- `spago list-packages` will list all the packages available in your package-set (#71)

## [0.6.2] - 2019-01-07

New features:
- `spago build` and `spago test` now have the `--path` option to specify custom source paths to include (#68, #69)
- `spago build` and `spago test` can now pass options straight to `purs compile` (#66, #49)

## [0.6.1] - 2018-12-26

New features:
- Add initial windows support (#47, #48, #58): now `spago` should run fine on Windows. Unfortunately we're not distributing binaries yet, but the only installation method available is from source (with e.g. `stack install`)

Bugfixes:
- Don't overwrite files when doing `init`, just skip the copy if some file exists (#56)
- Print `git` output in case of failure when doing `install` (#54, #59) 
- Include building `src/*` when running `test` (#50, #53)
- Make file embedding indipendent of the locale when compiling; now we just use Unicode

## [0.6.0] - 2018-12-16

First release under the name "spago".

Main changes from the previous "spacchetti-cli" incarnation:
- Rename `spacchetti-cli` → `spago` (#23)
- Publish on NPM under the new name `purescript-spago` (#35)
- Add some commands from `psc-package`:
  - `init` (#12): initialize a new sample project with a `spago.dhall` and a `packages.dhall` config files
  - `install` (#11, #32): concurrently fetch dependencies declared in `spago.dhall` file
  - `sources` (#13): print source globs
  - `build`: compile the project with `purs`
- Migrate old commands from `spacchetti-cli` that are specific to local psc-package projects:
  - `local-setup` is now `psc-package-local-setup`
  - `insdhall` is now `psc-package-insdhall`
  - `clean` is now `psc-package-clean`
- Add some commands from `purp` (#26):
  - `test`: compile and run a module from the `test/` folder
  - `bundle`: bundle all sources in a single file
  - `make-module`: export the above bundle so it can be `require`d from js
- Stop depending on `dhall` and `dhall-to-json` commands and instead depend on `dhall` and `dhall-json` libraries
- Freeze `spacchetti` package-set import in `packages.dhall`, so `dhall` caching works for subsequent executions
- Move to v4.0.0 of `dhall`
- Add integration tests for most of the commands (#31, #30)<|MERGE_RESOLUTION|>--- conflicted
+++ resolved
@@ -10,13 +10,12 @@
 New features:
 - Add `spago-curator` tool to generate metadata from the package set (#202)
 
-<<<<<<< HEAD
+Bugfixes:
+- Another attempt to fix NPM and Yarn installations on Windows (#215, #187)
+
 Other improvements:
 - The test suite is now written in Haskell rather than Python (#212, #177)
-=======
-Bugfixes:
-- Another attempt to fix NPM and Yarn installations on Windows (#215, #187)
->>>>>>> 28cf2302
+
 
 ## [0.8.0] - 2019-05-16
 
