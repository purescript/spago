# Changelog

All notable changes to this project will be documented in this file.

The format is based on [Keep a Changelog](https://keepachangelog.com/en/1.0.0/),
and this project adheres to [Semantic Versioning](https://semver.org/spec/v2.0.0.html).

## [Unreleased]

Other improvements:
- builds with Cabal successfully
- update to latest `versions` dependency: https://hackage.haskell.org/package/versions-6.0.1/changelog
- Fix output truncation with `--json-errors`, many warnings and build failure (#1199)
<<<<<<< HEAD
- Update README with info about depending on a freshly added library
=======
- Fixed globbing issue where `/.spago` behaves differently than `.spago` in `.gitignore`
>>>>>>> 52999702

## [0.21.0] - 2023-05-04

Features:
- Add `spago migrate` command to port a `spago.dhall` configuration to the new-style `spago.yaml` (#901)

Bugfixes:
- Windows: forward the proper exit code when running spago via NPM (#883, #884)

Other improvements:
- CI: cleanup CI for 0.15.0 PureScript updates (#879)

## [0.20.9] - 2022-05-03

Bugfixes:
- Use `iife` format when bundling browser apps (#880)

## [0.20.8] - 2022-04-27

Features:
- Make `spago bundle-app` and `spago bundle-module` use esbuild and es modules for projects >= v0.15 (#862)
- Make `spago run` use es modules for projects >= v0.15 (#858)

Bugfixes:
- Fix `spago run` and `spago test` to accept command line arguments correctly, by writing a JS file to run (#865, #866)
- Remove support for node versions older than 12.0.0 as they do not work with es modules (#866)
- Retry git clone up to two times (#834, #873)

Other improvements:
- Docs: update README with documentation for PureScript v0.15 (#867)
- Linux: support Glibc versions >= `2.24`

## [0.20.7] - 2022-02-12

Bugfixes:
- Make `spago run` work when `node-args` includes flag-like value (#856)

## [0.20.6] - 2022-02-09

Bugfixes:
- Oh no, not libtinfo again (#853, #854)

## [0.20.5] - 2022-02-08

Features:
- Drop need for `psci-support` to be defined in `dependencies` field (#817)

Other improvements:
- Upgrade to latest Dhall version (#848, #851)

## [0.20.4] - 2022-01-31

Bugfixes:
- Don't warn on unused deps when building with `--deps-only` (#794)
- Add line buffering for console output when doing parallel work (#800, #729)
- Avoid writing a JS file when executing `spago run` (#845, #846, #822)

Other improvements:
- CI: Add sha256 checksum generation on the release workflow (#816)
- CI: Update the Ubuntu runner to a non-deprecated version (#826)
- Install: replace deprecated `request` by `make-fetch-happen` for NPM installation (#840)
- Error messages: output additional info when failing to access cache directory (#799)
- Deps: add compatibility with versions-5.0.0 (#798)
- Internals: convert deps and source paths from List to Set (#818)
- Docs: various improvements (#802, #803, #806, #809, #823, #824)

## [0.20.3] - 2021-05-12

Bugfixes:
- Fix `docs` command error due to bad templates (#792)

## [0.20.2] - 2021-05-06

Bugfixes:
- Remove `npm install` from release CI to prevent overwriting the install script with the Linux binary (#783, #786)
- Use spago.cabal instead of package.yaml to get version number (#787, #788)
- Assume compatibility with newer minor versions of `purs` (#782, #777)
- Fix `test` command not working on `purs` older than `v0.14.0` (#790, #789)

Other improvements:
- Docs: add more useful comments in spago.dhall (#778, 708)
- Dev: remove package.yaml, use only cabal file (#780)
- Dev: use make to orchestrate builds (#781)
- Deps: upgrade to GHC8.10 and lts-17 (#743)

## [0.20.1] - 2021-04-20

Bugfixes:
- Color output now works correctly or is disabled on Windows (#768, #749)
- Fix `spago docs` for PureScript 0.14, by updating `docs-search` to `0.0.11` (#775, #752)

Other improvements:
- Color output is now automatically disabled when output is redirected to a file.
  Also respects a [`NO_COLOR`](https://no-color.org/) environment variable (#768)
- Fixes tests failing if the test platform has `psa` installed (#772)
- Print `spago install` command to fix missing transitive dependencies (#770, #769, #776)
- Refactor the graph support to remove the custom module name parser (#773)

## [0.20.0] - 2021-04-07

Breaking changes (😱!!!):
- `spago build` fails when source files directly import transitive dependencies (#730, #598)

Bugfixes:
- Properly call `psa` to avoid warnings (#730)

Other improvements:
- `spago build` now detects and warns about unused dependencies (#730, #598)

## [0.19.2] - 2021-03-31

New features:
- Allow `verify` and `verify-set` to work with alternate backends, when run in the context of a `spago.dhall` with `backend` set (#754)

Bugfixes:
- Don't fail `bump-version` if the packages don't exist in the Bower registry (#682)

Other improvements:
- CI: bump `purescript` version to 0.14.0 (#759)
- Docs: add FreeBSD installation instructions (#760)
- Docs: clarify description for `--path` flag (#762, #761)

## [0.19.1] - 2021-02-22

Bugfixes:
- Fix `psa` not being found on Windows (#740, #693)
- Use the correct path when erroring out about alternate configurations missing (#746, #747)

Other improvements:
- Bump `dhall` dependency from 1.37.1 to 1.38.0 (#739)
- Fix caching on Windows CI (#728, #741)

## [0.19.0] - 2021-01-06

Breaking changes (😱!!!):
- **Deprecate `-d` flag for `deps-only` (#712)** - instead only support the `--deps-only` long form
- **Switch from `-D` to `-d` as shorthand for specifying dependencies within `spago repl` (#712)**

New features:
- Add `spago script` command. It can be used to run standalone PureScript files as scripts (#712, #724, #683)

Other improvements:
- `spago repl` will no longer create a (mostly unused) full project skeleton in a temporary directory when a config is not found (#712)
- `spago init` and `spago upgrade-set` will now pick the latest set for the available compiler, rathen than just the latest (#721, #687, #657, #666)

## [0.18.1] - 2020-12-22

Breaking changes (😱!!!):
- **Remove `login` command (#705)**

  It was introduced in preparation for a `publish` command that would require a GitHub token to be provided,
  but it is obsolete now, as the new Registry workflow will not require it.
  While it's technically a breaking change, it should be of very low impact since no one should be using this anyways.

- **Upgrade to Dhall 20.0.0 and GHC 8.6.5 (#695, #685)**

  The upgrade fixes several bugs related to the upstream dhall-haskell implementation, but introduces
  a breaking change in the parser, as reserved words are not accepted anymore in certain positions.
  While the upstream package sets have been patched to be compatible with the change, this is a breaking change
  for all the existing configurations that make use of Dhall reserved words (such as `assert`, `let`, etc).

New features:
- Add `exec-args` as alias to `node-args`, to clarify that the args are
  forwarded to whichever backend is being targeted (go, js, etc), not
  exclusively NodeJS (#710, #709)

Bugfixes:
- Don't create the global cache folder at all if the user specifies `--global-cache=skip` (#705, 704)
- Don't require a `spago.dhall` anymore when the `--no-build` flag is passed (#705, 634)

Other improvements:
- CI: switch from Travis to GitHub Actions (#695)

## [0.17.0] - 2020-10-29

Breaking changes (😱!!!):
- **Specify the package set version via `--tag` (#680)**

  Example usage: `spago init --tag psc-0.13.2-20190725` and `spago upgrade-set --tag psc-0.13.2-20190725`.
  This is a breaking change because we are removing support for the old spacchetti/spacchetti-style location (i.e. in the src/packages.dhall) for the upgrade-set command.

Bugfixes:
- Remove dependency on `libtinfo`, removing the biggest cause of friction for using the precompiled binary on various Linux distros (#684)
- Correctly parse flags to be passed to the compiler (#688)

## [0.16.0] - 2020-08-14

Breaking changes (😱!!!):
- **Remove shorthands for `color`, `before`, `then`, and `else` flags (#670, #664)**

  Both `then` and `target` had the shorthand `t`, so the shorthand for `then` was removed.
  Since `then`, `before`, and `else` are all shared between several commands, it seemed
  natural to remove the shorthands for the other shared commands too, so as to not cause
  future shorthand name conflicts.
  A similar collision problem happened with the `color` flag, so its shorthand was removed.
- **Pass main function argument to `--run` for alternate backends (#668)**

  This is a braking change because now alternate backends are expected to accept
  an argument to their `run` flag. This change was coordinated among various backends
  so the migration should be relatively smooth, but you should check if your backend
  it able to support this.

New features:
- Upgrade to `docs-search@v0.0.10`, that introduces grouping by package in local docs (#679)
- Ignore `.gitignore`d files in `--watch` by default - you can disable this with `--allow-ignored` (#665)
- Support `upgrade-set` for alternative package-set repositories (#671)

Bugfixes:
- Make the output of `spago --version` the same with `spago version` (#675)
- Ensure the existence of the global cache directory (#672, #667)

Other improvements:
- Docs: updated package addition/overriding syntax to use `with` syntax (#661, #663)
- Docs: fix Webpack template (#653)
- Docs: document how to pass arguments to `main` (#655)
- Error messages: do not print "Installation complete" if nothing was installed (#676)

## [0.15.3] - 2020-06-15

New features:
- Add `--version` flag to print the version (in addition to the `version` command) (#628)

Bugfixes:
- Actually run `else` commands when `spago run` fails (#632)
- Don't use absolute paths for executables in Windows (#639)

Other improvements:
- Docs: note that `build` also runs `install` (#624)
- Docs: document how to install all the packages in the set (#625)
- Docs: stop suggesting using Parcel and Spago at the same time (#626)
- Docs: document how to install bash and zsh autocompletions (#627)
- Docs: fix explanation in monorepo example (#631)
- Docs: add note about using single quotes for `purs-args` (#637)
- Docs: add quotes for all OSes with `purs-args` (#638)
- Docs: fix typos in `spago bundle-app` help message (#641)
- Deps: upgrade `rio` to `0.1.13.0` (#616)
- CI: upgrade to `purs` v.13.8 (#642)
- CI: stop upgrading broken static binary on release (#620)


## [0.15.2] - 2020-04-15

Breaking changes (😱!!!):
- **Remove the deprecated `--no-share-output` flag (#610)**

  It has been disabled since some time now, so you can just remove it from your build commands.

New features:
- Add the `spago path global-cache` subcommand to output the location of the global cache (#613, #591)

Bugfixes:
- Fix encoding issues causing crashes when running in various locales (#595, #533, #507, #576)
- Respect TERM=dumb by disabling colors when set (#581, #579)
- Run package set commands without a project config being present (#393, #610)
- Fail as soon as possible when not finding a necessary executable (#578, #610)
- Don't exclude the `metadata` package from the set (#609, #610)
- Ensure `psci-support` is installed when starting the repl (#612, #550)
- Ensure dependencies are installed before starting the repl (#611, #610)

Other improvements:
- Errors: make the "dropping the 'purescript-' prefix" warning milder (#571, #570)
- Docs: update README example to include source files (#574)
- Docs: add info about SPDX license for publishing (#606)
- CI: update Travis deployment to `dpl-v2` (#569, #617)
- Deps: upgrade `dhall` to `1.31.1` (#600)
- Curator: move to its own repo (#586)

## [0.14.0] - 2020-02-09

Breaking changes (😱!!!):
- **Replace `list-packages` command with `ls packages` and `ls deps` (#563)**

  This is happening for future extensibility, i.e. so that we can add any
  `spago ls $whatever` subcommand in a non-breaking way whenever we'll want to
  list more things.

  How things got renamed:
  - `spago list-packages` → `spago ls packages`
  - `spago list-packages -f direct` → `spago ls deps`
  - `spago list-packages -f transitive` → `spago ls deps -t`

  Note: the `list-packages` command is still there to provide a semi-gracious transition path for folks, and will be removed in a future release.

New features:
- Allow `verify-set` to work with either a `spago.dhall` or a `packages.dhall` (#515)
- Create `.purs-repl` file when running `spago init` (#555, #558)
- Add `--source-maps` flag to build commands (#545, #562)
- Add `--quiet` and `--no-color` global flags to better control logging (#548)

Bugfixes:
- Fix a few watch-mode buffering and concurrency issues (#549)
- Fix watching relative paths in sources config (e.g. `../src/**/*.purs`) (#556)
- Make the `ensureConfig` function safe (#561, #531)
- Retry downloading packages on network errors (#557, #565)

Other improvements:
- Docs: fix misc typos in README (#566)
- Docs: fix typo in `packages.dhall` template (#539)
- Docs: remove mention of shared output folder in README (#559, #552)
- Docs: update links: spacchetti/spago → purescript/spago
- CI: update to `purs-0.13.6` (#542)
- CI: update CI to the new location of the repo (#560)
- Deps: update to `purescript-docs-search-0.0.8` (#543)
- Deps: update to `dhall-1.29` and `github-0.24` (#553)

## [0.13.1] - 2020-01-10

New features:
- Add `--before`, `--then` and `--else` flags to specify commands to run before and after a build (#532, #410)

Other improvements:
- Docs: fix npm command line argument in README (#597)

## [0.13.0] - 2019-12-19

Breaking changes (😱!!!):
- **Disable `output` folder sharing (#526)**

  This reverts an (accidentally) breaking changes introduced in `0.11.0`, for which
  Spago would take decisions on where the `output` folder should be in order to
  share some compilation results. This turned out to break some other things, so
  we'll stop trying to be smart about it here.

New features:
- Enable HTTP(S) proxies on the NPM installation (#460, #522)

Other improvements:
- Log backend build command when building (#521)
- Deps: update `purescript-docs-search` version to `0.0.6` (#525)
- CI: update `purs` version to `0.13.5` (#513)
- CI: fix Haddocks and start testing them in CI (#511, #516)
- Curator: automate updating `purs` version (#514)
- Curator: automate updating the `purescript-docs-search` version (#519)

## [0.12.1] - 2019-11-17

Bugfixes:
- Fix macOS release artifact (#503, #504)
- Complete parser implementation for module declarations, for `spago test` (#499)

Other improvements:
- Docs: fix typo in README (#498)
- Errors: use `logWarn` for all warnings (#501)

## [0.12.0] - 2019-11-15

Breaking changes (😱!!!):
- **Revert back to dynamically linked binary on Linux (#502, #500, #497)**

  The static binary was still dynamically linking to `glibc`, causing it to be broken on
  some distros. So for now we're back on a dynamically-linked executable.

## [0.11.1] - 2019-11-12

This is identical to `0.11.0`, but published under a new version number due to mishaps in the publishing CI process.

## [0.11.0] - 2019-11-12

Breaking changes (😱!!!):
- **Remove `psc-package`-related commands (#423, #425)**

  Since we are approaching a stable release and `spago` feature set is a superset of `psc-package` ones,
  from this release we do not support the commands to interop with `psc-package`:
  `psc-package-local-setup`, `psc-package-insdhall` and `psc-package-clean` commands.
- **Start sharing the output folder in monorepos, to reduce build duplication (#377, #422)**

  This is a breaking change because your build might stop working if you were relying
  on the `output` folder being in a certain place, and if you were passing `--output`
  as an option to `purs`.
  However, you can pass the `--no-share-output` flag to disable this behavior
- **Build static binaries for Linux (#437, 427)**

  This should fix the dynamic-library-compatibility problems on some distributions.
  It should work as well as the old dynamic binary, but it's theoretically a breaking change since
  some behaviours might be different.
- **Move all logging to `stderr` (#256, #475, #476, #486)**

  All "business output" (e.g. `spago sources`) will stay on `stdout`, so in practice everything
  should be fine, but this is theoretically a breaking change since someone might be depending
  on the output we had so far.


New features:
- add support for `spago build` and `spago run` with alternate backends (#355, #426, #452, #435)

  E.g: add the key `backend = "psgo"` in `spago.dhall` to compile/run with `psgo`
- add new command `spago path` that returns the paths used in the project.

  E.g. `spago path output` returns the output path so that it can be shared with tools such as `purs-loader`. (#463)
- `spago docs` now displays a link to the generated docs' `index.html`, and opens them in the browser when passed the `--open` flag (#379, #421)
- `spago init` has new `--no-comments` flag which skips adding tutorial comments to the generated `spago.dhall` and `packages.dhall` files (#417, #428)
- `spago verify-set` now compiles everything, to detect duplicate module names. This can be disabled with `--no-check-modules-unique` (#438)
- `spago install purescript-XYZ` will now strip `purescript-` prefix and install XYZ (if it exists in package set) instead of just failing with a warning (#367, #443)
- `spago run` now allows to pipe `stdin` to your running project (#488, #490)

Bugfixes:
- Fix Ctrl-C handling in REPL when using NPM installation on Windows (#493, #483)
- Fix confusing warning when trying to `spago install` a package already present in project dependencies list (#436, #439)
- Warn (but don't error) when trying to `--watch` missing directories (#406, #420, #447, #448)
- Do not watch files in `.spago` folder when running with `--watch` (#430, #446)
- The `--clear-screen` flag (usable e.g. with `spago build --watch`) now also resets cursor position, so the rebuild message always appears at top left of the screen (#465, #466)
- Allow additional fields in the config for local packages (#470)
- Fix `--config` option: get the correct paths when config file is in another directory (#478, #484)

Other improvements:
- Tests: speed up test suite by replacing some end-to-end tests with unit/property tests (#445, #440)
- Tests: update instructions to run tests (#449)
- Tests: always run test suites with UTF8 encoding (#482)
- Docs: various improvements to README (#432, #457, #464, #487)
- Docs: add "getting started" guides for Parcel, Webpack and Nodemon (#456, #461, #473)
- Errors: improve cache skipping error (#453, #480, #481)
- Errors: add a nice error message when trying to run `spago test` with no test modules (#489, #383, #492)
- Refactor: fix `hlint` warnings (#450)
- Refactor: rewrite Curator for moar maintainability (#458, #419)
- Deps: update to Dhall 1.27 and Purs 0.13.4 (#469)
- Deps: revert to GHC 8.4.4 and LTS-12 (#479)
- CI: fix release code (#494, #495)


## [0.10.0] - 2019-09-21

Breaking changes (😱!!!):
- **Flags and arguments that you want to give to `purs` are now passed with `--purs-args` (#353, #366)**

  The previous behaviour in which all arguments that could not parse as `spago` arguments
  were passed along to `purs` was sometimes confusing (e.g. when using `--path` and multiple
  arguments).

New features:
- Support watching js files (#407, #205)
- New `--no-search` flag for `spago docs` to skip patching the documentation using `purescript-docs-search` (#400)
- New `-x` flag for specifying the config path location (#357, #329)
- New `spago login` command, to save a GitHub token to the cache so it can be used for various operations hitting GitHub (#391, #403)

Bugfixes:
- "Quit" command in watch mode now actually quits (#390, #389)
- Do not compile files twice when using `--watch` and Vim (#346, #371)
- Use `git clone` instead of `git fetch` when fetching a package, so all tags can be installed (#373, #374)
- Fix Windows global cache location; now uses `LocalAppData` as default (#384, #380)
- Fix naming clash in short flag for repl dependencies (#352, #350)
- Fix failure to copy to global cache on a different filesystem (#385, #386)
- Fix watch function on Windows (issue with paths) (#387, #380, #401)
- Look up remote imports dynamically when doing frozen check, to always find the right `packages.dhall` (#349, #402)

Other Improvements:
- Performance: make no-op `spago install` faster (#409, #412)
- CI: remove reviews limitation on mergify (#354)
- CI: various fixes (#362, #368, #382, #388, #418)
- Docs: fix syntax errors in template comment (#369, #413, #408)
- Docs: fix link for package-set from commit (#405)
- Docs: keep README up to date with new features (#398, #347)
- Deps: upgrade to lts-14 and GHC-8.6 (#395)
- Deps: upgrade to dhall-1.26.0, v10 of the standard (#411, #358)

## [0.9.0] - 2019-07-30

Breaking changes (!!!):
- **Rename `package-set-upgrade` to `upgrade-set` (#336)**

  You now have to call `spago upgrade-set` if you wish to upgrade your package-sets version

- **Move the `--jobs` flag to be global (#338)**

  If you were invoking spago in this way: `spago install -j 10`, you now have to use `spago -j 10 install` instead

- **Import local packages `as Location` (#301, #244)**

  Before you'd import a local package in this way:

  ```dhall
  let additions =
    { foobar =
        mkPackage
          (../foobar/spago.dhall).dependencies
          "../foobar"
          "local-fix-whatever"
    }
  ```

  ..but now you'll have to import it using `as Location` instead:

  ```dhall
  let additions =
    { foobar = ../foobar/spago.dhall as Location }
  ```


New features:
- Add searchbar to docs generated with `spago docs` (#340, #333, #89)
- Add automatic migration of Bower projects when doing `spago init` (#159, #272, #342)
- Add `bump-version` command, for generating `bower.json` files and making version tags in Git (#203, #289, #324)
- Use `psa` for compiling if installed; you can avoid this with the new `--no-psa` flag (#305, #283, #252, #327)
- Add support for starting a repl within a folder which has not been setup as a spago project (#168, #280)
- Add `--format` flag to `spago docs` (#294, #299)
- Add project sources to `spago sources` output (#276, #287, #308)
- Watch all sources, including dependencies, when building with filewatch (#172, #309)
- Add `--deps-only` flag to build dependencies alone (#330, #331)

Bugfixes:
- Fix `spago install` failing when version branch names differ only by case on case-insensitive filesystems (#285)
- Change `--node-args` shortcut to `-a` to avoid clash (#292, #293)
- Stop reformatting config files if not necessary (#300, #302, #339)
- Make `spago run` write a file and execute it so that args are passed correctly (#297, #295)
- Add fallback for global cache directory (#314, #312)
- Do not overwrite `spago.dhall` when doing `spago init` twice (#318, #321)
- Catch exceptions when trying to fetch metadata (#325)
- Generate hashes when doing `psc-package-insdhall` (#337, #240)

Other Improvements:
- Curator: log exceptions to file to monitor eventual issues (#284)
- Docs: update README with newest features (#286)
- Docs: add docs about switching from Bower (#317)
- Errors: improve error message for overriding compiler version (#345, #343)
- Tests: improve failure messages (#298)
- Tests: fix `packages.dhall` fixtures manipulation (#307)
- Tests: add tests for the `list-packages` command (#304)
- Tests: add tests for local dependencies (#310)
- Config: remove `mkPackage` function in Dhall configs, and switch to package-sets releases for upstream (#322, #320, #319)
- Config: update test template to use `Effect.Class.Console` (#328, #334)
- CI: fix missing "commit since last release" message (#326)
- CI: add configuration for Mergify (#332)


## [0.8.5] - 2019-06-18

ZuriHac edition 🎉

New features:
- Add `sources` key to config to customize the sources used in the build (#273, #173)
- Add `--json` flag to the `list-packages` command to optionally output JSON (#263)
- Add `--clear-screen` flag to to clear the screen when watching (#271, #209)
- Add `--no-install` flag for build to prevent automatic installation (#274, #269)
- Add `--node-args` flag to pass arguments to Node in `run/test` commands (#267, #275)

Bugfixes:
- Fix `spago install` failing when version branch name contains `/`'s (#257, #258)
- Report all missing packages together when it's not possible to build an install plan (#264, #223)
- Pull the latest package-sets version when doing `init` (#254, #279)
- Fix `spago install` not adding new dependencies when list is empty (#282, #281)

Other Improvements:
- Docs: add visual overview of what Spago does "under the hood" in typical project workflow (#211)
- Docs: fix outdated references in README (#266)
- Tests: untangle testcases environments (#265, #214)
- Tests: improve packages test by checking for missing and circular dependencies (#270)

## [0.8.4] - 2019-06-12

New features:
- Add option to clear the screen to spago build/run (#209)
- Add option to pass args to node when doing spago test/run (#267)

Bugfixes:
- Produce an error message when asserting directory permissions (#250)
- Read purs version from inside the set instead of its GitHub tag (#253, #225)
- Skip copy to global cache when encountering a permissions problem (#220, #260)

Other improvements:
- Errors: add many debug logs (#251)
- CI: rewrite Curator in Haskell (#239)
- CI: build only `master` and tags on Travis (#247)
- Dev: add Nix section to stack.yaml (#248)
- Dev: tidy up the various executables, sources and dependencies (#251)

## [0.8.3] - 2019-06-03

Bugfixes:
- Fix `spago psc-package-clean` on Windows (#224)
- Fix `spago repl` starting on Windows where PureScript was installed with NPM (#235, #227)
- Fix missing filenames when encountering parse errors in Dhall files (#241, #222)
- Download packages in local repo instead of global tempdir (#243, #220)

Other improvements:
- Tests: test suite now works fully on Windows (#224)
- CI: parametrize LTS version (#236)
- CI: get PureScript binary for Travis from GitHub releases (#234)
- Error messages: fix whitespace (#221)

## [0.8.1] - 2019-05-29

New features:
- Add global cache to avoid redownloading dependencies (#188, #133)
- Add ability to pin a version to a commit hash in addition to branches and tags (#188, #200)

Bugfixes:
- Another attempt to fix NPM and Yarn installations on Windows (#215, #187)

Other improvements:
- The test suite is now written in Haskell rather than Python (#212, #177)
- Add `spago-curator` tool to generate metadata from the package set (#202)
- Improve docs (#208, #207, #218, #217)

## [0.8.0] - 2019-05-16

Breaking changes:
- Rename "bundle" to "bundle-app" and "make-module" to "bundle-module" for consistency (#175, #147)

Bugfixes:
- Don't fail `init` if a `packages.dhall` is already there, as it's the case of psc-package projects with local spacchetti (#180)

Other improvements:
- Remove CI check for package-sets version, add cron script to update it instead (#185)
- Fill in CHANGELOG from release notes (#186)
- Fix LICENSE file so GitHub recognizes it (#197)
- Add a CONTRIBUTING file (#198, #189)
- Improve README (#199, #194, #196, #201, #193, #192, #187, #178, #191, #150, #142)

## [0.7.7] - 2019-04-28

New features:
- Install "psci-support" on project init (#174)

## [0.7.5] - 2019-03-30

Bugfixes:
- Fix NPM and Yarn installations on Linux and Windows (#157, #167, #166)

## [0.7.4] - 2019-03-27

Bugfixes:
- correctly parse package-set release tag to avoid generating unnecessary warnings (#160, #161)
- skip 0.7.3.0 as I forgot to update the version field (#164)

## [0.7.2] - 2019-03-21

New features:
- introduce a `--verbose` flag to print debug information - e.g. `purs` commands being called by Spago (#154, #155)

## [0.7.1] - 2019-03-19

New features:
- Add `--watch` flag to `build`, `test`, `run`, `bundle` and `make-module` commands (#65, #126, #153)
- Add `spago docs` command, to generate documentation from the project and all dependencies (#127)
- Add `spago run` command, to run your project (#131, #137)

Other fixes and improvements:
- Automatically build in commands that require the project to be built (#146, #149)
- Don't automatically create a configuration if not found (#139, #144)
- Always ensure that the package-set has a hash on it, for speed and security reasons (#128)
- Improvements to documentation and FAQ (#132, #125, #119, #123, #104, #135)
- Improvements to errors, messages and logging (#143, #145, #133, #151, #148, #129, #130, #136)
- Improvements to tests (#95, #91, #138, #141, #140)
- Format Dhall files with ASCII instead of Unicode (#124)

## [0.7.0] - 2019-03-03

Breaking changes:
- The NPM package `purescript-spago` is now deprecated. New releases will be published only to the package `spago` (#115, #44)
- [Spacchetti has been merged in the official package-set](https://github.com/purescript/package-sets/pull/271): this means that `spago` will now use that as the reference package-set. (#120)

  As a result of this, the command `spago spacchetti-upgrade` has been renamed to `spago package-set-upgrade`.

New features:
- Support Windows in NPM install (#121, #109)
- Add `spago freeze` command to recompute hashes of the package-set (#113)
- Add `spago verify` and `spago verify-set` commands (#108, #14)
- Add the `--filter` flag to `spago list-packages`, to filter by direct and transitive deps (#106, #108)
- Check that the version of the installed compiler is at least what the package-set requires (#101, #107, #117, #116)

Other improvements:
- Improve the installation: do less work and print less useless stuff (#110, #112, #114)
- Skip the copy of template files if the source directories exist (#102, #105)

## [0.6.4] - 2019-02-07

New features:
- [`spago init` will search for a `psc-package.json`, and try to port it to your new `spago.dhall` config](https://github.com/purescript/spago/tree/6947bf1e9721b4e8a5e87ba8a546a7e9c83153e9#switching-from-psc-package) (#76)
- [Add the `spacchetti-upgrade` command, to automatically upgrade to the latest Package Set](https://github.com/purescript/spago/tree/6947bf1e9721b4e8a5e87ba8a546a7e9c83153e9#upgrading-the-package-set) (#93, #73)
- [You can now add local packages to the Package Set 🎉](https://github.com/purescript/spago/tree/6947bf1e9721b4e8a5e87ba8a546a7e9c83153e9#adding-and-overriding-dependencies-in-the-package-set) (#96, #88)
- [Now it's possible to run `spago install foo bar` to add new dependencies to your project](https://github.com/purescript/spago/tree/6947bf1e9721b4e8a5e87ba8a546a7e9c83153e9#adding-a-dependency) (#74)
- Now every time you try to build, Spago will also check that dependencies are installed (#75, #82)

Bugfixes:
- Spago would crash if `$HOME` was not set, now it doesn't anymore (#85, #90)
- `spago test` now actually works on Windows (#79)

Other improvements:
- Maany docs improvements (#83, #76, #93, #96, #99, #100)
- From this release we are publishing an experimental Windows build (#81)
- Add a PR checklista, so we don't forgetti (#86)

## [0.6.3] - 2019-01-18

New features:
- `spago repl` will now spawn a PureScript repl in your project (#46, #62)
- `spago list-packages` will list all the packages available in your package-set (#71)

## [0.6.2] - 2019-01-07

New features:
- `spago build` and `spago test` now have the `--path` option to specify custom source paths to include (#68, #69)
- `spago build` and `spago test` can now pass options straight to `purs compile` (#66, #49)

## [0.6.1] - 2018-12-26

New features:
- Add initial windows support (#47, #48, #58): now `spago` should run fine on Windows. Unfortunately we're not distributing binaries yet, but the only installation method available is from source (with e.g. `stack install`)

Bugfixes:
- Don't overwrite files when doing `init`, just skip the copy if some file exists (#56)
- Print `git` output in case of failure when doing `install` (#54, #59)
- Include building `src/*` when running `test` (#50, #53)
- Make file embedding indipendent of the locale when compiling; now we just use Unicode

## [0.6.0] - 2018-12-16

First release under the name "spago".

Main changes from the previous "spacchetti-cli" incarnation:
- Rename `spacchetti-cli` → `spago` (#23)
- Publish on NPM under the new name `purescript-spago` (#35)
- Add some commands from `psc-package`:
  - `init` (#12): initialize a new sample project with a `spago.dhall` and a `packages.dhall` config files
  - `install` (#11, #32): concurrently fetch dependencies declared in `spago.dhall` file
  - `sources` (#13): print source globs
  - `build`: compile the project with `purs`
- Migrate old commands from `spacchetti-cli` that are specific to local psc-package projects:
  - `local-setup` is now `psc-package-local-setup`
  - `insdhall` is now `psc-package-insdhall`
  - `clean` is now `psc-package-clean`
- Add some commands from `purp` (#26):
  - `test`: compile and run a module from the `test/` folder
  - `bundle`: bundle all sources in a single file
  - `make-module`: export the above bundle so it can be `require`d from js
- Stop depending on `dhall` and `dhall-to-json` commands and instead depend on `dhall` and `dhall-json` libraries
- Freeze `spacchetti` package-set import in `packages.dhall`, so `dhall` caching works for subsequent executions
- Move to v4.0.0 of `dhall`
- Add integration tests for most of the commands (#31, #30)<|MERGE_RESOLUTION|>--- conflicted
+++ resolved
@@ -11,11 +11,8 @@
 - builds with Cabal successfully
 - update to latest `versions` dependency: https://hackage.haskell.org/package/versions-6.0.1/changelog
 - Fix output truncation with `--json-errors`, many warnings and build failure (#1199)
-<<<<<<< HEAD
 - Update README with info about depending on a freshly added library
-=======
 - Fixed globbing issue where `/.spago` behaves differently than `.spago` in `.gitignore`
->>>>>>> 52999702
 
 ## [0.21.0] - 2023-05-04
 
