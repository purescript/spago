# Changelog

All notable changes to this project will be documented in this file.

The format is based on [Keep a Changelog](https://keepachangelog.com/en/1.0.0/),
and this project adheres to [Semantic Versioning](https://semver.org/spec/v2.0.0.html).

## [Unreleased]

Other improvements:
<<<<<<< HEAD
- CI: cleanup CI for 0.15.0 PureScript updates (#879)
=======
- Use `iife` format when bundling browser apps (#880)
>>>>>>> 9a6a6289

## [0.20.8] - 2022-04-27

Features:
- Make `spago bundle-app` and `spago bundle-module` use esbuild and es modules for projects >= v0.15 (#862)
- Make `spago run` use es modules for projects >= v0.15 (#858)

Bugfixes:
- Fix `spago run` and `spago test` to accept command line arguments correctly, by writing a JS file to run (#865, #866)
- Remove support for node versions older than 12.0.0 as they do not work with es modules (#866)
- Retry git clone up to two times (#834, #873)

Other improvements:
- Docs: update README with documentation for PureScript v0.15 (#867)
- Linux: support Glibc versions >= `2.24`

## [0.20.7] - 2022-02-12

Bugfixes:
- Make `spago run` work when `node-args` includes flag-like value (#856)

## [0.20.6] - 2022-02-09

Bugfixes:
- Oh no, not libtinfo again (#853, #854)

## [0.20.5] - 2022-02-08

Features:
- Drop need for `psci-support` to be defined in `dependencies` field (#817)

Other improvements:
- Upgrade to latest Dhall version (#848, #851)

## [0.20.4] - 2022-01-31

Bugfixes:
- Don't warn on unused deps when building with `--deps-only` (#794)
- Add line buffering for console output when doing parallel work (#800, #729)
- Avoid writing a JS file when executing `spago run` (#845, #846, #822)

Other improvements:
- CI: Add sha256 checksum generation on the release workflow (#816)
- CI: Update the Ubuntu runner to a non-deprecated version (#826)
- Install: replace deprecated `request` by `make-fetch-happen` for NPM installation (#840)
- Error messages: output additional info when failing to access cache directory (#799)
- Deps: add compatibility with versions-5.0.0 (#798)
- Internals: convert deps and source paths from List to Set (#818)
- Docs: various improvements (#802, #803, #806, #809, #823, #824)

## [0.20.3] - 2021-05-12

Bugfixes:
- Fix `docs` command error due to bad templates (#792)

## [0.20.2] - 2021-05-06

Bugfixes:
- Remove `npm install` from release CI to prevent overwriting the install script with the Linux binary (#783, #786)
- Use spago.cabal instead of package.yaml to get version number (#787, #788)
- Assume compatibility with newer minor versions of `purs` (#782, #777)
- Fix `test` command not working on `purs` older than `v0.14.0` (#790, #789)

Other improvements:
- Docs: add more useful comments in spago.dhall (#778, 708)
- Dev: remove package.yaml, use only cabal file (#780)
- Dev: use make to orchestrate builds (#781)
- Deps: upgrade to GHC8.10 and lts-17 (#743)

## [0.20.1] - 2021-04-20

Bugfixes:
- Color output now works correctly or is disabled on Windows (#768, #749)
- Fix `spago docs` for PureScript 0.14, by updating `docs-search` to `0.0.11` (#775, #752)

Other improvements:
- Color output is now automatically disabled when output is redirected to a file.
  Also respects a [`NO_COLOR`](https://no-color.org/) environment variable (#768)
- Fixes tests failing if the test platform has `psa` installed (#772)
- Print `spago install` command to fix missing transitive dependencies (#770, #769, #776)
- Refactor the graph support to remove the custom module name parser (#773)

## [0.20.0] - 2021-04-07

Breaking changes (😱!!!):
- `spago build` fails when source files directly import transitive dependencies (#730, #598)

Bugfixes:
- Properly call `psa` to avoid warnings (#730)

Other improvements:
- `spago build` now detects and warns about unused dependencies (#730, #598)

## [0.19.2] - 2021-03-31

New features:
- Allow `verify` and `verify-set` to work with alternate backends, when run in the context of a `spago.dhall` with `backend` set (#754)

Bugfixes:
- Don't fail `bump-version` if the packages don't exist in the Bower registry (#682)

Other improvements:
- CI: bump `purescript` version to 0.14.0 (#759)
- Docs: add FreeBSD installation instructions (#760)
- Docs: clarify description for `--path` flag (#762, #761)

## [0.19.1] - 2021-02-22

Bugfixes:
- Fix `psa` not being found on Windows (#740, #693)
- Use the correct path when erroring out about alternate configurations missing (#746, #747)

Other improvements:
- Bump `dhall` dependency from 1.37.1 to 1.38.0 (#739)
- Fix caching on Windows CI (#728, #741)

## [0.19.0] - 2021-01-06

Breaking changes (😱!!!):
- **Deprecate `-d` flag for `deps-only` (#712)** - instead only support the `--deps-only` long form
- **Switch from `-D` to `-d` as shorthand for specifying dependencies within `spago repl` (#712)**

New features:
- Add `spago script` command. It can be used to run standalone PureScript files as scripts (#712, #724, #683)

Other improvements:
- `spago repl` will no longer create a (mostly unused) full project skeleton in a temporary directory when a config is not found (#712)
- `spago init` and `spago upgrade-set` will now pick the latest set for the available compiler, rathen than just the latest (#721, #687, #657, #666)

## [0.18.1] - 2020-12-22

Breaking changes (😱!!!):
- **Remove `login` command (#705)**

  It was introduced in preparation for a `publish` command that would require a GitHub token to be provided,
  but it is obsolete now, as the new Registry workflow will not require it.
  While it's technically a breaking change, it should be of very low impact since no one should be using this anyways.

- **Upgrade to Dhall 20.0.0 and GHC 8.6.5 (#695, #685)**

  The upgrade fixes several bugs related to the upstream dhall-haskell implementation, but introduces
  a breaking change in the parser, as reserved words are not accepted anymore in certain positions.
  While the upstream package sets have been patched to be compatible with the change, this is a breaking change
  for all the existing configurations that make use of Dhall reserved words (such as `assert`, `let`, etc).

New features:
- Add `exec-args` as alias to `node-args`, to clarify that the args are
  forwarded to whichever backend is being targeted (go, js, etc), not
  exclusively NodeJS (#710, #709)

Bugfixes:
- Don't create the global cache folder at all if the user specifies `--global-cache=skip` (#705, 704)
- Don't require a `spago.dhall` anymore when the `--no-build` flag is passed (#705, 634)

Other improvements:
- CI: switch from Travis to GitHub Actions (#695)

## [0.17.0] - 2020-10-29

Breaking changes (😱!!!):
- **Specify the package set version via `--tag` (#680)**

  Example usage: `spago init --tag psc-0.13.2-20190725` and `spago upgrade-set --tag psc-0.13.2-20190725`.
  This is a breaking change because we are removing support for the old spacchetti/spacchetti-style location (i.e. in the src/packages.dhall) for the upgrade-set command.

Bugfixes:
- Remove dependency on `libtinfo`, removing the biggest cause of friction for using the precompiled binary on various Linux distros (#684)
- Correctly parse flags to be passed to the compiler (#688)

## [0.16.0] - 2020-08-14

Breaking changes (😱!!!):
- **Remove shorthands for `color`, `before`, `then`, and `else` flags (#670, #664)**

  Both `then` and `target` had the shorthand `t`, so the shorthand for `then` was removed.
  Since `then`, `before`, and `else` are all shared between several commands, it seemed
  natural to remove the shorthands for the other shared commands too, so as to not cause
  future shorthand name conflicts.
  A similar collision problem happened with the `color` flag, so its shorthand was removed.
- **Pass main function argument to `--run` for alternate backends (#668)**

  This is a braking change because now alternate backends are expected to accept
  an argument to their `run` flag. This change was coordinated among various backends
  so the migration should be relatively smooth, but you should check if your backend
  it able to support this.

New features:
- Upgrade to `docs-search@v0.0.10`, that introduces grouping by package in local docs (#679)
- Ignore `.gitignore`d files in `--watch` by default - you can disable this with `--allow-ignored` (#665)
- Support `upgrade-set` for alternative package-set repositories (#671)

Bugfixes:
- Make the output of `spago --version` the same with `spago version` (#675)
- Ensure the existence of the global cache directory (#672, #667)

Other improvements:
- Docs: updated package addition/overriding syntax to use `with` syntax (#661, #663)
- Docs: fix Webpack template (#653)
- Docs: document how to pass arguments to `main` (#655)
- Error messages: do not print "Installation complete" if nothing was installed (#676)

## [0.15.3] - 2020-06-15

New features:
- Add `--version` flag to print the version (in addition to the `version` command) (#628)

Bugfixes:
- Actually run `else` commands when `spago run` fails (#632)
- Don't use absolute paths for executables in Windows (#639)

Other improvements:
- Docs: note that `build` also runs `install` (#624)
- Docs: document how to install all the packages in the set (#625)
- Docs: stop suggesting using Parcel and Spago at the same time (#626)
- Docs: document how to install bash and zsh autocompletions (#627)
- Docs: fix explanation in monorepo example (#631)
- Docs: add note about using single quotes for `purs-args` (#637)
- Docs: add quotes for all OSes with `purs-args` (#638)
- Docs: fix typos in `spago bundle-app` help message (#641)
- Deps: upgrade `rio` to `0.1.13.0` (#616)
- CI: upgrade to `purs` v.13.8 (#642)
- CI: stop upgrading broken static binary on release (#620)


## [0.15.2] - 2020-04-15

Breaking changes (😱!!!):
- **Remove the deprecated `--no-share-output` flag (#610)**

  It has been disabled since some time now, so you can just remove it from your build commands.

New features:
- Add the `spago path global-cache` subcommand to output the location of the global cache (#613, #591)

Bugfixes:
- Fix encoding issues causing crashes when running in various locales (#595, #533, #507, #576)
- Respect TERM=dumb by disabling colors when set (#581, #579)
- Run package set commands without a project config being present (#393, #610)
- Fail as soon as possible when not finding a necessary executable (#578, #610)
- Don't exclude the `metadata` package from the set (#609, #610)
- Ensure `psci-support` is installed when starting the repl (#612, #550)
- Ensure dependencies are installed before starting the repl (#611, #610)

Other improvements:
- Errors: make the "dropping the 'purescript-' prefix" warning milder (#571, #570)
- Docs: update README example to include source files (#574)
- Docs: add info about SPDX license for publishing (#606)
- CI: update Travis deployment to `dpl-v2` (#569, #617)
- Deps: upgrade `dhall` to `1.31.1` (#600)
- Curator: move to its own repo (#586)

## [0.14.0] - 2020-02-09

Breaking changes (😱!!!):
- **Replace `list-packages` command with `ls packages` and `ls deps` (#563)**

  This is happening for future extensibility, i.e. so that we can add any
  `spago ls $whatever` subcommand in a non-breaking way whenever we'll want to
  list more things.

  How things got renamed:
  - `spago list-packages` → `spago ls packages`
  - `spago list-packages -f direct` → `spago ls deps`
  - `spago list-packages -f transitive` → `spago ls deps -t`

  Note: the `list-packages` command is still there to provide a semi-gracious transition path for folks, and will be removed in a future release.

New features:
- Allow `verify-set` to work with either a `spago.dhall` or a `packages.dhall` (#515)
- Create `.purs-repl` file when running `spago init` (#555, #558)
- Add `--source-maps` flag to build commands (#545, #562)
- Add `--quiet` and `--no-color` global flags to better control logging (#548)

Bugfixes:
- Fix a few watch-mode buffering and concurrency issues (#549)
- Fix watching relative paths in sources config (e.g. `../src/**/*.purs`) (#556)
- Make the `ensureConfig` function safe (#561, #531)
- Retry downloading packages on network errors (#557, #565)

Other improvements:
- Docs: fix misc typos in README (#566)
- Docs: fix typo in `packages.dhall` template (#539)
- Docs: remove mention of shared output folder in README (#559, #552)
- Docs: update links: spacchetti/spago → purescript/spago
- CI: update to `purs-0.13.6` (#542)
- CI: update CI to the new location of the repo (#560)
- Deps: update to `purescript-docs-search-0.0.8` (#543)
- Deps: update to `dhall-1.29` and `github-0.24` (#553)

## [0.13.1] - 2020-01-10

New features:
- Add `--before`, `--then` and `--else` flags to specify commands to run before and after a build (#532, #410)

Other improvements:
- Docs: fix npm command line argument in README (#597)

## [0.13.0] - 2019-12-19

Breaking changes (😱!!!):
- **Disable `output` folder sharing (#526)**

  This reverts an (accidentally) breaking changes introduced in `0.11.0`, for which
  Spago would take decisions on where the `output` folder should be in order to
  share some compilation results. This turned out to break some other things, so
  we'll stop trying to be smart about it here.

New features:
- Enable HTTP(S) proxies on the NPM installation (#460, #522)

Other improvements:
- Log backend build command when building (#521)
- Deps: update `purescript-docs-search` version to `0.0.6` (#525)
- CI: update `purs` version to `0.13.5` (#513)
- CI: fix Haddocks and start testing them in CI (#511, #516)
- Curator: automate updating `purs` version (#514)
- Curator: automate updating the `purescript-docs-search` version (#519)

## [0.12.1] - 2019-11-17

Bugfixes:
- Fix macOS release artifact (#503, #504)
- Complete parser implementation for module declarations, for `spago test` (#499)

Other improvements:
- Docs: fix typo in README (#498)
- Errors: use `logWarn` for all warnings (#501)

## [0.12.0] - 2019-11-15

Breaking changes (😱!!!):
- **Revert back to dynamically linked binary on Linux (#502, #500, #497)**

  The static binary was still dynamically linking to `glibc`, causing it to be broken on
  some distros. So for now we're back on a dynamically-linked executable.

## [0.11.1] - 2019-11-12

This is identical to `0.11.0`, but published under a new version number due to mishaps in the publishing CI process.

## [0.11.0] - 2019-11-12

Breaking changes (😱!!!):
- **Remove `psc-package`-related commands (#423, #425)**

  Since we are approaching a stable release and `spago` feature set is a superset of `psc-package` ones,
  from this release we do not support the commands to interop with `psc-package`:
  `psc-package-local-setup`, `psc-package-insdhall` and `psc-package-clean` commands.
- **Start sharing the output folder in monorepos, to reduce build duplication (#377, #422)**

  This is a breaking change because your build might stop working if you were relying
  on the `output` folder being in a certain place, and if you were passing `--output`
  as an option to `purs`.
  However, you can pass the `--no-share-output` flag to disable this behavior
- **Build static binaries for Linux (#437, 427)**

  This should fix the dynamic-library-compatibility problems on some distributions.
  It should work as well as the old dynamic binary, but it's theoretically a breaking change since
  some behaviours might be different.
- **Move all logging to `stderr` (#256, #475, #476, #486)**

  All "business output" (e.g. `spago sources`) will stay on `stdout`, so in practice everything
  should be fine, but this is theoretically a breaking change since someone might be depending
  on the output we had so far.


New features:
- add support for `spago build` and `spago run` with alternate backends (#355, #426, #452, #435)

  E.g: add the key `backend = "psgo"` in `spago.dhall` to compile/run with `psgo`
- add new command `spago path` that returns the paths used in the project.

  E.g. `spago path output` returns the output path so that it can be shared with tools such as `purs-loader`. (#463)
- `spago docs` now displays a link to the generated docs' `index.html`, and opens them in the browser when passed the `--open` flag (#379, #421)
- `spago init` has new `--no-comments` flag which skips adding tutorial comments to the generated `spago.dhall` and `packages.dhall` files (#417, #428)
- `spago verify-set` now compiles everything, to detect duplicate module names. This can be disabled with `--no-check-modules-unique` (#438)
- `spago install purescript-XYZ` will now strip `purescript-` prefix and install XYZ (if it exists in package set) instead of just failing with a warning (#367, #443)
- `spago run` now allows to pipe `stdin` to your running project (#488, #490)

Bugfixes:
- Fix Ctrl-C handling in REPL when using NPM installation on Windows (#493, #483)
- Fix confusing warning when trying to `spago install` a package already present in project dependencies list (#436, #439)
- Warn (but don't error) when trying to `--watch` missing directories (#406, #420, #447, #448)
- Do not watch files in `.spago` folder when running with `--watch` (#430, #446)
- The `--clear-screen` flag (usable e.g. with `spago build --watch`) now also resets cursor position, so the rebuild message always appears at top left of the screen (#465, #466)
- Allow additional fields in the config for local packages (#470)
- Fix `--config` option: get the correct paths when config file is in another directory (#478, #484)

Other improvements:
- Tests: speed up test suite by replacing some end-to-end tests with unit/property tests (#445, #440)
- Tests: update instructions to run tests (#449)
- Tests: always run test suites with UTF8 encoding (#482)
- Docs: various improvements to README (#432, #457, #464, #487)
- Docs: add "getting started" guides for Parcel, Webpack and Nodemon (#456, #461, #473)
- Errors: improve cache skipping error (#453, #480, #481)
- Errors: add a nice error message when trying to run `spago test` with no test modules (#489, #383, #492)
- Refactor: fix `hlint` warnings (#450)
- Refactor: rewrite Curator for moar maintainability (#458, #419)
- Deps: update to Dhall 1.27 and Purs 0.13.4 (#469)
- Deps: revert to GHC 8.4.4 and LTS-12 (#479)
- CI: fix release code (#494, #495)


## [0.10.0] - 2019-09-21

Breaking changes (😱!!!):
- **Flags and arguments that you want to give to `purs` are now passed with `--purs-args` (#353, #366)**

  The previous behaviour in which all arguments that could not parse as `spago` arguments
  were passed along to `purs` was sometimes confusing (e.g. when using `--path` and multiple
  arguments).

New features:
- Support watching js files (#407, #205)
- New `--no-search` flag for `spago docs` to skip patching the documentation using `purescript-docs-search` (#400)
- New `-x` flag for specifying the config path location (#357, #329)
- New `spago login` command, to save a GitHub token to the cache so it can be used for various operations hitting GitHub (#391, #403)

Bugfixes:
- "Quit" command in watch mode now actually quits (#390, #389)
- Do not compile files twice when using `--watch` and Vim (#346, #371)
- Use `git clone` instead of `git fetch` when fetching a package, so all tags can be installed (#373, #374)
- Fix Windows global cache location; now uses `LocalAppData` as default (#384, #380)
- Fix naming clash in short flag for repl dependencies (#352, #350)
- Fix failure to copy to global cache on a different filesystem (#385, #386)
- Fix watch function on Windows (issue with paths) (#387, #380, #401)
- Look up remote imports dynamically when doing frozen check, to always find the right `packages.dhall` (#349, #402)

Other Improvements:
- Performance: make no-op `spago install` faster (#409, #412)
- CI: remove reviews limitation on mergify (#354)
- CI: various fixes (#362, #368, #382, #388, #418)
- Docs: fix syntax errors in template comment (#369, #413, #408)
- Docs: fix link for package-set from commit (#405)
- Docs: keep README up to date with new features (#398, #347)
- Deps: upgrade to lts-14 and GHC-8.6 (#395)
- Deps: upgrade to dhall-1.26.0, v10 of the standard (#411, #358)

## [0.9.0] - 2019-07-30

Breaking changes (!!!):
- **Rename `package-set-upgrade` to `upgrade-set` (#336)**

  You now have to call `spago upgrade-set` if you wish to upgrade your package-sets version

- **Move the `--jobs` flag to be global (#338)**

  If you were invoking spago in this way: `spago install -j 10`, you now have to use `spago -j 10 install` instead

- **Import local packages `as Location` (#301, #244)**

  Before you'd import a local package in this way:

  ```dhall
  let additions =
    { foobar =
        mkPackage
          (../foobar/spago.dhall).dependencies
          "../foobar"
          "local-fix-whatever"
    }
  ```

  ..but now you'll have to import it using `as Location` instead:

  ```dhall
  let additions =
    { foobar = ../foobar/spago.dhall as Location }
  ```


New features:
- Add searchbar to docs generated with `spago docs` (#340, #333, #89)
- Add automatic migration of Bower projects when doing `spago init` (#159, #272, #342)
- Add `bump-version` command, for generating `bower.json` files and making version tags in Git (#203, #289, #324)
- Use `psa` for compiling if installed; you can avoid this with the new `--no-psa` flag (#305, #283, #252, #327)
- Add support for starting a repl within a folder which has not been setup as a spago project (#168, #280)
- Add `--format` flag to `spago docs` (#294, #299)
- Add project sources to `spago sources` output (#276, #287, #308)
- Watch all sources, including dependencies, when building with filewatch (#172, #309)
- Add `--deps-only` flag to build dependencies alone (#330, #331)

Bugfixes:
- Fix `spago install` failing when version branch names differ only by case on case-insensitive filesystems (#285)
- Change `--node-args` shortcut to `-a` to avoid clash (#292, #293)
- Stop reformatting config files if not necessary (#300, #302, #339)
- Make `spago run` write a file and execute it so that args are passed correctly (#297, #295)
- Add fallback for global cache directory (#314, #312)
- Do not overwrite `spago.dhall` when doing `spago init` twice (#318, #321)
- Catch exceptions when trying to fetch metadata (#325)
- Generate hashes when doing `psc-package-insdhall` (#337, #240)

Other Improvements:
- Curator: log exceptions to file to monitor eventual issues (#284)
- Docs: update README with newest features (#286)
- Docs: add docs about switching from Bower (#317)
- Errors: improve error message for overriding compiler version (#345, #343)
- Tests: improve failure messages (#298)
- Tests: fix `packages.dhall` fixtures manipulation (#307)
- Tests: add tests for the `list-packages` command (#304)
- Tests: add tests for local dependencies (#310)
- Config: remove `mkPackage` function in Dhall configs, and switch to package-sets releases for upstream (#322, #320, #319)
- Config: update test template to use `Effect.Class.Console` (#328, #334)
- CI: fix missing "commit since last release" message (#326)
- CI: add configuration for Mergify (#332)


## [0.8.5] - 2019-06-18

ZuriHac edition 🎉

New features:
- Add `sources` key to config to customize the sources used in the build (#273, #173)
- Add `--json` flag to the `list-packages` command to optionally output JSON (#263)
- Add `--clear-screen` flag to to clear the screen when watching (#271, #209)
- Add `--no-install` flag for build to prevent automatic installation (#274, #269)
- Add `--node-args` flag to pass arguments to Node in `run/test` commands (#267, #275)

Bugfixes:
- Fix `spago install` failing when version branch name contains `/`'s (#257, #258)
- Report all missing packages together when it's not possible to build an install plan (#264, #223)
- Pull the latest package-sets version when doing `init` (#254, #279)
- Fix `spago install` not adding new dependencies when list is empty (#282, #281)

Other Improvements:
- Docs: add visual overview of what Spago does "under the hood" in typical project workflow (#211)
- Docs: fix outdated references in README (#266)
- Tests: untangle testcases environments (#265, #214)
- Tests: improve packages test by checking for missing and circular dependencies (#270)

## [0.8.4] - 2019-06-12

New features:
- Add option to clear the screen to spago build/run (#209)
- Add option to pass args to node when doing spago test/run (#267)

Bugfixes:
- Produce an error message when asserting directory permissions (#250)
- Read purs version from inside the set instead of its GitHub tag (#253, #225)
- Skip copy to global cache when encountering a permissions problem (#220, #260)

Other improvements:
- Errors: add many debug logs (#251)
- CI: rewrite Curator in Haskell (#239)
- CI: build only `master` and tags on Travis (#247)
- Dev: add Nix section to stack.yaml (#248)
- Dev: tidy up the various executables, sources and dependencies (#251)

## [0.8.3] - 2019-06-03

Bugfixes:
- Fix `spago psc-package-clean` on Windows (#224)
- Fix `spago repl` starting on Windows where PureScript was installed with NPM (#235, #227)
- Fix missing filenames when encountering parse errors in Dhall files (#241, #222)
- Download packages in local repo instead of global tempdir (#243, #220)

Other improvements:
- Tests: test suite now works fully on Windows (#224)
- CI: parametrize LTS version (#236)
- CI: get PureScript binary for Travis from GitHub releases (#234)
- Error messages: fix whitespace (#221)

## [0.8.1] - 2019-05-29

New features:
- Add global cache to avoid redownloading dependencies (#188, #133)
- Add ability to pin a version to a commit hash in addition to branches and tags (#188, #200)

Bugfixes:
- Another attempt to fix NPM and Yarn installations on Windows (#215, #187)

Other improvements:
- The test suite is now written in Haskell rather than Python (#212, #177)
- Add `spago-curator` tool to generate metadata from the package set (#202)
- Improve docs (#208, #207, #218, #217)

## [0.8.0] - 2019-05-16

Breaking changes:
- Rename "bundle" to "bundle-app" and "make-module" to "bundle-module" for consistency (#175, #147)

Bugfixes:
- Don't fail `init` if a `packages.dhall` is already there, as it's the case of psc-package projects with local spacchetti (#180)

Other improvements:
- Remove CI check for package-sets version, add cron script to update it instead (#185)
- Fill in CHANGELOG from release notes (#186)
- Fix LICENSE file so GitHub recognizes it (#197)
- Add a CONTRIBUTING file (#198, #189)
- Improve README (#199, #194, #196, #201, #193, #192, #187, #178, #191, #150, #142)

## [0.7.7] - 2019-04-28

New features:
- Install "psci-support" on project init (#174)

## [0.7.5] - 2019-03-30

Bugfixes:
- Fix NPM and Yarn installations on Linux and Windows (#157, #167, #166)

## [0.7.4] - 2019-03-27

Bugfixes:
- correctly parse package-set release tag to avoid generating unnecessary warnings (#160, #161)
- skip 0.7.3.0 as I forgot to update the version field (#164)

## [0.7.2] - 2019-03-21

New features:
- introduce a `--verbose` flag to print debug information - e.g. `purs` commands being called by Spago (#154, #155)

## [0.7.1] - 2019-03-19

New features:
- Add `--watch` flag to `build`, `test`, `run`, `bundle` and `make-module` commands (#65, #126, #153)
- Add `spago docs` command, to generate documentation from the project and all dependencies (#127)
- Add `spago run` command, to run your project (#131, #137)

Other fixes and improvements:
- Automatically build in commands that require the project to be built (#146, #149)
- Don't automatically create a configuration if not found (#139, #144)
- Always ensure that the package-set has a hash on it, for speed and security reasons (#128)
- Improvements to documentation and FAQ (#132, #125, #119, #123, #104, #135)
- Improvements to errors, messages and logging (#143, #145, #133, #151, #148, #129, #130, #136)
- Improvements to tests (#95, #91, #138, #141, #140)
- Format Dhall files with ASCII instead of Unicode (#124)

## [0.7.0] - 2019-03-03

Breaking changes:
- The NPM package `purescript-spago` is now deprecated. New releases will be published only to the package `spago` (#115, #44)
- [Spacchetti has been merged in the official package-set](https://github.com/purescript/package-sets/pull/271): this means that `spago` will now use that as the reference package-set. (#120)

  As a result of this, the command `spago spacchetti-upgrade` has been renamed to `spago package-set-upgrade`.

New features:
- Support Windows in NPM install (#121, #109)
- Add `spago freeze` command to recompute hashes of the package-set (#113)
- Add `spago verify` and `spago verify-set` commands (#108, #14)
- Add the `--filter` flag to `spago list-packages`, to filter by direct and transitive deps (#106, #108)
- Check that the version of the installed compiler is at least what the package-set requires (#101, #107, #117, #116)

Other improvements:
- Improve the installation: do less work and print less useless stuff (#110, #112, #114)
- Skip the copy of template files if the source directories exist (#102, #105)

## [0.6.4] - 2019-02-07

New features:
- [`spago init` will search for a `psc-package.json`, and try to port it to your new `spago.dhall` config](https://github.com/purescript/spago/tree/6947bf1e9721b4e8a5e87ba8a546a7e9c83153e9#switching-from-psc-package) (#76)
- [Add the `spacchetti-upgrade` command, to automatically upgrade to the latest Package Set](https://github.com/purescript/spago/tree/6947bf1e9721b4e8a5e87ba8a546a7e9c83153e9#upgrading-the-package-set) (#93, #73)
- [You can now add local packages to the Package Set 🎉](https://github.com/purescript/spago/tree/6947bf1e9721b4e8a5e87ba8a546a7e9c83153e9#adding-and-overriding-dependencies-in-the-package-set) (#96, #88)
- [Now it's possible to run `spago install foo bar` to add new dependencies to your project](https://github.com/purescript/spago/tree/6947bf1e9721b4e8a5e87ba8a546a7e9c83153e9#adding-a-dependency) (#74)
- Now every time you try to build, Spago will also check that dependencies are installed (#75, #82)

Bugfixes:
- Spago would crash if `$HOME` was not set, now it doesn't anymore (#85, #90)
- `spago test` now actually works on Windows (#79)

Other improvements:
- Maany docs improvements (#83, #76, #93, #96, #99, #100)
- From this release we are publishing an experimental Windows build (#81)
- Add a PR checklista, so we don't forgetti (#86)

## [0.6.3] - 2019-01-18

New features:
- `spago repl` will now spawn a PureScript repl in your project (#46, #62)
- `spago list-packages` will list all the packages available in your package-set (#71)

## [0.6.2] - 2019-01-07

New features:
- `spago build` and `spago test` now have the `--path` option to specify custom source paths to include (#68, #69)
- `spago build` and `spago test` can now pass options straight to `purs compile` (#66, #49)

## [0.6.1] - 2018-12-26

New features:
- Add initial windows support (#47, #48, #58): now `spago` should run fine on Windows. Unfortunately we're not distributing binaries yet, but the only installation method available is from source (with e.g. `stack install`)

Bugfixes:
- Don't overwrite files when doing `init`, just skip the copy if some file exists (#56)
- Print `git` output in case of failure when doing `install` (#54, #59)
- Include building `src/*` when running `test` (#50, #53)
- Make file embedding indipendent of the locale when compiling; now we just use Unicode

## [0.6.0] - 2018-12-16

First release under the name "spago".

Main changes from the previous "spacchetti-cli" incarnation:
- Rename `spacchetti-cli` → `spago` (#23)
- Publish on NPM under the new name `purescript-spago` (#35)
- Add some commands from `psc-package`:
  - `init` (#12): initialize a new sample project with a `spago.dhall` and a `packages.dhall` config files
  - `install` (#11, #32): concurrently fetch dependencies declared in `spago.dhall` file
  - `sources` (#13): print source globs
  - `build`: compile the project with `purs`
- Migrate old commands from `spacchetti-cli` that are specific to local psc-package projects:
  - `local-setup` is now `psc-package-local-setup`
  - `insdhall` is now `psc-package-insdhall`
  - `clean` is now `psc-package-clean`
- Add some commands from `purp` (#26):
  - `test`: compile and run a module from the `test/` folder
  - `bundle`: bundle all sources in a single file
  - `make-module`: export the above bundle so it can be `require`d from js
- Stop depending on `dhall` and `dhall-to-json` commands and instead depend on `dhall` and `dhall-json` libraries
- Freeze `spacchetti` package-set import in `packages.dhall`, so `dhall` caching works for subsequent executions
- Move to v4.0.0 of `dhall`
- Add integration tests for most of the commands (#31, #30)<|MERGE_RESOLUTION|>--- conflicted
+++ resolved
@@ -8,11 +8,8 @@
 ## [Unreleased]
 
 Other improvements:
-<<<<<<< HEAD
 - CI: cleanup CI for 0.15.0 PureScript updates (#879)
-=======
 - Use `iife` format when bundling browser apps (#880)
->>>>>>> 9a6a6289
 
 ## [0.20.8] - 2022-04-27
 
