--- conflicted
+++ resolved
@@ -6,6 +6,7 @@
 and this project adheres to [Semantic Versioning](https://semver.org/spec/v2.0.0.html).
 
 ## [Unreleased]
+
 Breaking changes (!!!):
 - **Flags and arguments that you want to give to `purs` are now passed with `--purs-args`**
 
@@ -24,13 +25,12 @@
 - "Quit" command in watch mode now actually quits (#390, #389)
 - Look up remote imports dynamically when doing frozen check (#349)
 
-<<<<<<< HEAD
 New features:
 - Support watching js files (#407, #205)
-=======
+
 Other Improvements:
 - Make no-op `spago install` faster (#409)
->>>>>>> a543e4d0
+
 
 ## [0.9.0] - 2019-07-30
 
