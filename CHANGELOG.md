--- conflicted
+++ resolved
@@ -25,11 +25,8 @@
 Bugfixes:
 - Warn (but don't error) when trying to watch missing directories (#406)
 - Fix confusing warning when trying to `spago install` a package already present in project dependencies list (#436)
-<<<<<<< HEAD
 - Do not watch files in `.spago` folder when running `spago build --watch` (#430)
-=======
 - Fix dynamic libraries compatibility problems by publishing a statically linked executable for Linux (#427, #437)
->>>>>>> fdd2c285
 
 Other improvements:
 - Speed up test suite by replacing couple of end 2 end bump-version tests with unit/property tests
