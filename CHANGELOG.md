--- conflicted
+++ resolved
@@ -7,14 +7,12 @@
 
 ## [Unreleased]
 
-<<<<<<< HEAD
 Other improvements:
 - CI: cleanup CI for 0.15.0 PureScript updates (#879)
-=======
+
 ## [0.20.9] - 2022-05-03
 
 Bugfixes:
->>>>>>> d16d4914
 - Use `iife` format when bundling browser apps (#880)
 
 ## [0.20.8] - 2022-04-27
