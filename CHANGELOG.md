# Changelog

All notable changes to this project will be documented in this file.

The format is based on [Keep a Changelog](https://keepachangelog.com/en/1.0.0/),
and this project adheres to [Semantic Versioning](https://semver.org/spec/v2.0.0.html).

## [Unreleased]

Other improvements:
- builds with Cabal successfully
- update to latest `versions` dependency: https://hackage.haskell.org/package/versions-6.0.1/changelog
- Fix output truncation with `--json-errors`, many warnings and build failure (#1199)
- Update README with info about depending on a freshly added library
- Fixed globbing issue where `/.spago` behaves differently than `.spago` in `.gitignore`
- Fixed empty output for `--verbose-stats` when there are no errors or warnings.
- Added support for `--package-set` options for `spago upgrade`.
- `spago repl` now writes a `.purs-repl` file, unless already there, containing `import Prelude`.
- Added typo suggestions upon failing to find a package by name.
- `spago publish` now checks that the publish location matches one of the remotes in the current Git repository.
- Emoji ✅ ❌ ‼️ replaced with ✓ ✘ ‼ respectively, and are not printed at all with `--no-color`.
- `spago bundle` now writes a special marker into the bundle and will refuse to
  overwrite the file if the marker isn't present, assuming that the file was
  manually created or edited, not generated by Spago itself.
- migrated tests to the `spec-node` runner.
- when multiple dependencies share a monorepo, that repo is cloned only once and
  cached locally.
- `spago publish` now allows to publish a package with some test (but only
  test!) dependencies not present in the registry.
<<<<<<< HEAD
- errors and warnings are now explicitly labeled as "ERROR" and "WARNING" in
  Spago build output.
=======
- always using forward slash as path separator in lockfile, regardless of the
  platform, so that the lockfile doesn't keep changing when team members run
  Spago on different platforms.
>>>>>>> a7827bec

## [0.21.0] - 2023-05-04

Features:
- Add `spago migrate` command to port a `spago.dhall` configuration to the new-style `spago.yaml` (#901)

Bugfixes:
- Windows: forward the proper exit code when running spago via NPM (#883, #884)

Other improvements:
- CI: cleanup CI for 0.15.0 PureScript updates (#879)

## [0.20.9] - 2022-05-03

Bugfixes:
- Use `iife` format when bundling browser apps (#880)

## [0.20.8] - 2022-04-27

Features:
- Make `spago bundle-app` and `spago bundle-module` use esbuild and es modules for projects >= v0.15 (#862)
- Make `spago run` use es modules for projects >= v0.15 (#858)

Bugfixes:
- Fix `spago run` and `spago test` to accept command line arguments correctly, by writing a JS file to run (#865, #866)
- Remove support for node versions older than 12.0.0 as they do not work with es modules (#866)
- Retry git clone up to two times (#834, #873)

Other improvements:
- Docs: update README with documentation for PureScript v0.15 (#867)
- Linux: support Glibc versions >= `2.24`

## [0.20.7] - 2022-02-12

Bugfixes:
- Make `spago run` work when `node-args` includes flag-like value (#856)

## [0.20.6] - 2022-02-09

Bugfixes:
- Oh no, not libtinfo again (#853, #854)

## [0.20.5] - 2022-02-08

Features:
- Drop need for `psci-support` to be defined in `dependencies` field (#817)

Other improvements:
- Upgrade to latest Dhall version (#848, #851)

## [0.20.4] - 2022-01-31

Bugfixes:
- Don't warn on unused deps when building with `--deps-only` (#794)
- Add line buffering for console output when doing parallel work (#800, #729)
- Avoid writing a JS file when executing `spago run` (#845, #846, #822)

Other improvements:
- CI: Add sha256 checksum generation on the release workflow (#816)
- CI: Update the Ubuntu runner to a non-deprecated version (#826)
- Install: replace deprecated `request` by `make-fetch-happen` for NPM installation (#840)
- Error messages: output additional info when failing to access cache directory (#799)
- Deps: add compatibility with versions-5.0.0 (#798)
- Internals: convert deps and source paths from List to Set (#818)
- Docs: various improvements (#802, #803, #806, #809, #823, #824)

## [0.20.3] - 2021-05-12

Bugfixes:
- Fix `docs` command error due to bad templates (#792)

## [0.20.2] - 2021-05-06

Bugfixes:
- Remove `npm install` from release CI to prevent overwriting the install script with the Linux binary (#783, #786)
- Use spago.cabal instead of package.yaml to get version number (#787, #788)
- Assume compatibility with newer minor versions of `purs` (#782, #777)
- Fix `test` command not working on `purs` older than `v0.14.0` (#790, #789)

Other improvements:
- Docs: add more useful comments in spago.dhall (#778, 708)
- Dev: remove package.yaml, use only cabal file (#780)
- Dev: use make to orchestrate builds (#781)
- Deps: upgrade to GHC8.10 and lts-17 (#743)

## [0.20.1] - 2021-04-20

Bugfixes:
- Color output now works correctly or is disabled on Windows (#768, #749)
- Fix `spago docs` for PureScript 0.14, by updating `docs-search` to `0.0.11` (#775, #752)

Other improvements:
- Color output is now automatically disabled when output is redirected to a file.
  Also respects a [`NO_COLOR`](https://no-color.org/) environment variable (#768)
- Fixes tests failing if the test platform has `psa` installed (#772)
- Print `spago install` command to fix missing transitive dependencies (#770, #769, #776)
- Refactor the graph support to remove the custom module name parser (#773)

## [0.20.0] - 2021-04-07

Breaking changes (😱!!!):
- `spago build` fails when source files directly import transitive dependencies (#730, #598)

Bugfixes:
- Properly call `psa` to avoid warnings (#730)

Other improvements:
- `spago build` now detects and warns about unused dependencies (#730, #598)

## [0.19.2] - 2021-03-31

New features:
- Allow `verify` and `verify-set` to work with alternate backends, when run in the context of a `spago.dhall` with `backend` set (#754)

Bugfixes:
- Don't fail `bump-version` if the packages don't exist in the Bower registry (#682)

Other improvements:
- CI: bump `purescript` version to 0.14.0 (#759)
- Docs: add FreeBSD installation instructions (#760)
- Docs: clarify description for `--path` flag (#762, #761)

## [0.19.1] - 2021-02-22

Bugfixes:
- Fix `psa` not being found on Windows (#740, #693)
- Use the correct path when erroring out about alternate configurations missing (#746, #747)

Other improvements:
- Bump `dhall` dependency from 1.37.1 to 1.38.0 (#739)
- Fix caching on Windows CI (#728, #741)

## [0.19.0] - 2021-01-06

Breaking changes (😱!!!):
- **Deprecate `-d` flag for `deps-only` (#712)** - instead only support the `--deps-only` long form
- **Switch from `-D` to `-d` as shorthand for specifying dependencies within `spago repl` (#712)**

New features:
- Add `spago script` command. It can be used to run standalone PureScript files as scripts (#712, #724, #683)

Other improvements:
- `spago repl` will no longer create a (mostly unused) full project skeleton in a temporary directory when a config is not found (#712)
- `spago init` and `spago upgrade-set` will now pick the latest set for the available compiler, rathen than just the latest (#721, #687, #657, #666)

## [0.18.1] - 2020-12-22

Breaking changes (😱!!!):
- **Remove `login` command (#705)**

  It was introduced in preparation for a `publish` command that would require a GitHub token to be provided,
  but it is obsolete now, as the new Registry workflow will not require it.
  While it's technically a breaking change, it should be of very low impact since no one should be using this anyways.

- **Upgrade to Dhall 20.0.0 and GHC 8.6.5 (#695, #685)**

  The upgrade fixes several bugs related to the upstream dhall-haskell implementation, but introduces
  a breaking change in the parser, as reserved words are not accepted anymore in certain positions.
  While the upstream package sets have been patched to be compatible with the change, this is a breaking change
  for all the existing configurations that make use of Dhall reserved words (such as `assert`, `let`, etc).

New features:
- Add `exec-args` as alias to `node-args`, to clarify that the args are
  forwarded to whichever backend is being targeted (go, js, etc), not
  exclusively NodeJS (#710, #709)

Bugfixes:
- Don't create the global cache folder at all if the user specifies `--global-cache=skip` (#705, 704)
- Don't require a `spago.dhall` anymore when the `--no-build` flag is passed (#705, 634)

Other improvements:
- CI: switch from Travis to GitHub Actions (#695)

## [0.17.0] - 2020-10-29

Breaking changes (😱!!!):
- **Specify the package set version via `--tag` (#680)**

  Example usage: `spago init --tag psc-0.13.2-20190725` and `spago upgrade-set --tag psc-0.13.2-20190725`.
  This is a breaking change because we are removing support for the old spacchetti/spacchetti-style location (i.e. in the src/packages.dhall) for the upgrade-set command.

Bugfixes:
- Remove dependency on `libtinfo`, removing the biggest cause of friction for using the precompiled binary on various Linux distros (#684)
- Correctly parse flags to be passed to the compiler (#688)

## [0.16.0] - 2020-08-14

Breaking changes (😱!!!):
- **Remove shorthands for `color`, `before`, `then`, and `else` flags (#670, #664)**

  Both `then` and `target` had the shorthand `t`, so the shorthand for `then` was removed.
  Since `then`, `before`, and `else` are all shared between several commands, it seemed
  natural to remove the shorthands for the other shared commands too, so as to not cause
  future shorthand name conflicts.
  A similar collision problem happened with the `color` flag, so its shorthand was removed.
- **Pass main function argument to `--run` for alternate backends (#668)**

  This is a braking change because now alternate backends are expected to accept
  an argument to their `run` flag. This change was coordinated among various backends
  so the migration should be relatively smooth, but you should check if your backend
  it able to support this.

New features:
- Upgrade to `docs-search@v0.0.10`, that introduces grouping by package in local docs (#679)
- Ignore `.gitignore`d files in `--watch` by default - you can disable this with `--allow-ignored` (#665)
- Support `upgrade-set` for alternative package-set repositories (#671)

Bugfixes:
- Make the output of `spago --version` the same with `spago version` (#675)
- Ensure the existence of the global cache directory (#672, #667)

Other improvements:
- Docs: updated package addition/overriding syntax to use `with` syntax (#661, #663)
- Docs: fix Webpack template (#653)
- Docs: document how to pass arguments to `main` (#655)
- Error messages: do not print "Installation complete" if nothing was installed (#676)

## [0.15.3] - 2020-06-15

New features:
- Add `--version` flag to print the version (in addition to the `version` command) (#628)

Bugfixes:
- Actually run `else` commands when `spago run` fails (#632)
- Don't use absolute paths for executables in Windows (#639)

Other improvements:
- Docs: note that `build` also runs `install` (#624)
- Docs: document how to install all the packages in the set (#625)
- Docs: stop suggesting using Parcel and Spago at the same time (#626)
- Docs: document how to install bash and zsh autocompletions (#627)
- Docs: fix explanation in monorepo example (#631)
- Docs: add note about using single quotes for `purs-args` (#637)
- Docs: add quotes for all OSes with `purs-args` (#638)
- Docs: fix typos in `spago bundle-app` help message (#641)
- Deps: upgrade `rio` to `0.1.13.0` (#616)
- CI: upgrade to `purs` v.13.8 (#642)
- CI: stop upgrading broken static binary on release (#620)


## [0.15.2] - 2020-04-15

Breaking changes (😱!!!):
- **Remove the deprecated `--no-share-output` flag (#610)**

  It has been disabled since some time now, so you can just remove it from your build commands.

New features:
- Add the `spago path global-cache` subcommand to output the location of the global cache (#613, #591)

Bugfixes:
- Fix encoding issues causing crashes when running in various locales (#595, #533, #507, #576)
- Respect TERM=dumb by disabling colors when set (#581, #579)
- Run package set commands without a project config being present (#393, #610)
- Fail as soon as possible when not finding a necessary executable (#578, #610)
- Don't exclude the `metadata` package from the set (#609, #610)
- Ensure `psci-support` is installed when starting the repl (#612, #550)
- Ensure dependencies are installed before starting the repl (#611, #610)

Other improvements:
- Errors: make the "dropping the 'purescript-' prefix" warning milder (#571, #570)
- Docs: update README example to include source files (#574)
- Docs: add info about SPDX license for publishing (#606)
- CI: update Travis deployment to `dpl-v2` (#569, #617)
- Deps: upgrade `dhall` to `1.31.1` (#600)
- Curator: move to its own repo (#586)

## [0.14.0] - 2020-02-09

Breaking changes (😱!!!):
- **Replace `list-packages` command with `ls packages` and `ls deps` (#563)**

  This is happening for future extensibility, i.e. so that we can add any
  `spago ls $whatever` subcommand in a non-breaking way whenever we'll want to
  list more things.

  How things got renamed:
  - `spago list-packages` → `spago ls packages`
  - `spago list-packages -f direct` → `spago ls deps`
  - `spago list-packages -f transitive` → `spago ls deps -t`

  Note: the `list-packages` command is still there to provide a semi-gracious transition path for folks, and will be removed in a future release.

New features:
- Allow `verify-set` to work with either a `spago.dhall` or a `packages.dhall` (#515)
- Create `.purs-repl` file when running `spago init` (#555, #558)
- Add `--source-maps` flag to build commands (#545, #562)
- Add `--quiet` and `--no-color` global flags to better control logging (#548)

Bugfixes:
- Fix a few watch-mode buffering and concurrency issues (#549)
- Fix watching relative paths in sources config (e.g. `../src/**/*.purs`) (#556)
- Make the `ensureConfig` function safe (#561, #531)
- Retry downloading packages on network errors (#557, #565)

Other improvements:
- Docs: fix misc typos in README (#566)
- Docs: fix typo in `packages.dhall` template (#539)
- Docs: remove mention of shared output folder in README (#559, #552)
- Docs: update links: spacchetti/spago → purescript/spago
- CI: update to `purs-0.13.6` (#542)
- CI: update CI to the new location of the repo (#560)
- Deps: update to `purescript-docs-search-0.0.8` (#543)
- Deps: update to `dhall-1.29` and `github-0.24` (#553)

## [0.13.1] - 2020-01-10

New features:
- Add `--before`, `--then` and `--else` flags to specify commands to run before and after a build (#532, #410)

Other improvements:
- Docs: fix npm command line argument in README (#597)

## [0.13.0] - 2019-12-19

Breaking changes (😱!!!):
- **Disable `output` folder sharing (#526)**

  This reverts an (accidentally) breaking changes introduced in `0.11.0`, for which
  Spago would take decisions on where the `output` folder should be in order to
  share some compilation results. This turned out to break some other things, so
  we'll stop trying to be smart about it here.

New features:
- Enable HTTP(S) proxies on the NPM installation (#460, #522)

Other improvements:
- Log backend build command when building (#521)
- Deps: update `purescript-docs-search` version to `0.0.6` (#525)
- CI: update `purs` version to `0.13.5` (#513)
- CI: fix Haddocks and start testing them in CI (#511, #516)
- Curator: automate updating `purs` version (#514)
- Curator: automate updating the `purescript-docs-search` version (#519)

## [0.12.1] - 2019-11-17

Bugfixes:
- Fix macOS release artifact (#503, #504)
- Complete parser implementation for module declarations, for `spago test` (#499)

Other improvements:
- Docs: fix typo in README (#498)
- Errors: use `logWarn` for all warnings (#501)

## [0.12.0] - 2019-11-15

Breaking changes (😱!!!):
- **Revert back to dynamically linked binary on Linux (#502, #500, #497)**

  The static binary was still dynamically linking to `glibc`, causing it to be broken on
  some distros. So for now we're back on a dynamically-linked executable.

## [0.11.1] - 2019-11-12

This is identical to `0.11.0`, but published under a new version number due to mishaps in the publishing CI process.

## [0.11.0] - 2019-11-12

Breaking changes (😱!!!):
- **Remove `psc-package`-related commands (#423, #425)**

  Since we are approaching a stable release and `spago` feature set is a superset of `psc-package` ones,
  from this release we do not support the commands to interop with `psc-package`:
  `psc-package-local-setup`, `psc-package-insdhall` and `psc-package-clean` commands.
- **Start sharing the output folder in monorepos, to reduce build duplication (#377, #422)**

  This is a breaking change because your build might stop working if you were relying
  on the `output` folder being in a certain place, and if you were passing `--output`
  as an option to `purs`.
  However, you can pass the `--no-share-output` flag to disable this behavior
- **Build static binaries for Linux (#437, 427)**

  This should fix the dynamic-library-compatibility problems on some distributions.
  It should work as well as the old dynamic binary, but it's theoretically a breaking change since
  some behaviours might be different.
- **Move all logging to `stderr` (#256, #475, #476, #486)**

  All "business output" (e.g. `spago sources`) will stay on `stdout`, so in practice everything
  should be fine, but this is theoretically a breaking change since someone might be depending
  on the output we had so far.


New features:
- add support for `spago build` and `spago run` with alternate backends (#355, #426, #452, #435)

  E.g: add the key `backend = "psgo"` in `spago.dhall` to compile/run with `psgo`
- add new command `spago path` that returns the paths used in the project.

  E.g. `spago path output` returns the output path so that it can be shared with tools such as `purs-loader`. (#463)
- `spago docs` now displays a link to the generated docs' `index.html`, and opens them in the browser when passed the `--open` flag (#379, #421)
- `spago init` has new `--no-comments` flag which skips adding tutorial comments to the generated `spago.dhall` and `packages.dhall` files (#417, #428)
- `spago verify-set` now compiles everything, to detect duplicate module names. This can be disabled with `--no-check-modules-unique` (#438)
- `spago install purescript-XYZ` will now strip `purescript-` prefix and install XYZ (if it exists in package set) instead of just failing with a warning (#367, #443)
- `spago run` now allows to pipe `stdin` to your running project (#488, #490)

Bugfixes:
- Fix Ctrl-C handling in REPL when using NPM installation on Windows (#493, #483)
- Fix confusing warning when trying to `spago install` a package already present in project dependencies list (#436, #439)
- Warn (but don't error) when trying to `--watch` missing directories (#406, #420, #447, #448)
- Do not watch files in `.spago` folder when running with `--watch` (#430, #446)
- The `--clear-screen` flag (usable e.g. with `spago build --watch`) now also resets cursor position, so the rebuild message always appears at top left of the screen (#465, #466)
- Allow additional fields in the config for local packages (#470)
- Fix `--config` option: get the correct paths when config file is in another directory (#478, #484)

Other improvements:
- Tests: speed up test suite by replacing some end-to-end tests with unit/property tests (#445, #440)
- Tests: update instructions to run tests (#449)
- Tests: always run test suites with UTF8 encoding (#482)
- Docs: various improvements to README (#432, #457, #464, #487)
- Docs: add "getting started" guides for Parcel, Webpack and Nodemon (#456, #461, #473)
- Errors: improve cache skipping error (#453, #480, #481)
- Errors: add a nice error message when trying to run `spago test` with no test modules (#489, #383, #492)
- Refactor: fix `hlint` warnings (#450)
- Refactor: rewrite Curator for moar maintainability (#458, #419)
- Deps: update to Dhall 1.27 and Purs 0.13.4 (#469)
- Deps: revert to GHC 8.4.4 and LTS-12 (#479)
- CI: fix release code (#494, #495)


## [0.10.0] - 2019-09-21

Breaking changes (😱!!!):
- **Flags and arguments that you want to give to `purs` are now passed with `--purs-args` (#353, #366)**

  The previous behaviour in which all arguments that could not parse as `spago` arguments
  were passed along to `purs` was sometimes confusing (e.g. when using `--path` and multiple
  arguments).

New features:
- Support watching js files (#407, #205)
- New `--no-search` flag for `spago docs` to skip patching the documentation using `purescript-docs-search` (#400)
- New `-x` flag for specifying the config path location (#357, #329)
- New `spago login` command, to save a GitHub token to the cache so it can be used for various operations hitting GitHub (#391, #403)

Bugfixes:
- "Quit" command in watch mode now actually quits (#390, #389)
- Do not compile files twice when using `--watch` and Vim (#346, #371)
- Use `git clone` instead of `git fetch` when fetching a package, so all tags can be installed (#373, #374)
- Fix Windows global cache location; now uses `LocalAppData` as default (#384, #380)
- Fix naming clash in short flag for repl dependencies (#352, #350)
- Fix failure to copy to global cache on a different filesystem (#385, #386)
- Fix watch function on Windows (issue with paths) (#387, #380, #401)
- Look up remote imports dynamically when doing frozen check, to always find the right `packages.dhall` (#349, #402)

Other Improvements:
- Performance: make no-op `spago install` faster (#409, #412)
- CI: remove reviews limitation on mergify (#354)
- CI: various fixes (#362, #368, #382, #388, #418)
- Docs: fix syntax errors in template comment (#369, #413, #408)
- Docs: fix link for package-set from commit (#405)
- Docs: keep README up to date with new features (#398, #347)
- Deps: upgrade to lts-14 and GHC-8.6 (#395)
- Deps: upgrade to dhall-1.26.0, v10 of the standard (#411, #358)

## [0.9.0] - 2019-07-30

Breaking changes (!!!):
- **Rename `package-set-upgrade` to `upgrade-set` (#336)**

  You now have to call `spago upgrade-set` if you wish to upgrade your package-sets version

- **Move the `--jobs` flag to be global (#338)**

  If you were invoking spago in this way: `spago install -j 10`, you now have to use `spago -j 10 install` instead

- **Import local packages `as Location` (#301, #244)**

  Before you'd import a local package in this way:

  ```dhall
  let additions =
    { foobar =
        mkPackage
          (../foobar/spago.dhall).dependencies
          "../foobar"
          "local-fix-whatever"
    }
  ```

  ..but now you'll have to import it using `as Location` instead:

  ```dhall
  let additions =
    { foobar = ../foobar/spago.dhall as Location }
  ```


New features:
- Add searchbar to docs generated with `spago docs` (#340, #333, #89)
- Add automatic migration of Bower projects when doing `spago init` (#159, #272, #342)
- Add `bump-version` command, for generating `bower.json` files and making version tags in Git (#203, #289, #324)
- Use `psa` for compiling if installed; you can avoid this with the new `--no-psa` flag (#305, #283, #252, #327)
- Add support for starting a repl within a folder which has not been setup as a spago project (#168, #280)
- Add `--format` flag to `spago docs` (#294, #299)
- Add project sources to `spago sources` output (#276, #287, #308)
- Watch all sources, including dependencies, when building with filewatch (#172, #309)
- Add `--deps-only` flag to build dependencies alone (#330, #331)

Bugfixes:
- Fix `spago install` failing when version branch names differ only by case on case-insensitive filesystems (#285)
- Change `--node-args` shortcut to `-a` to avoid clash (#292, #293)
- Stop reformatting config files if not necessary (#300, #302, #339)
- Make `spago run` write a file and execute it so that args are passed correctly (#297, #295)
- Add fallback for global cache directory (#314, #312)
- Do not overwrite `spago.dhall` when doing `spago init` twice (#318, #321)
- Catch exceptions when trying to fetch metadata (#325)
- Generate hashes when doing `psc-package-insdhall` (#337, #240)

Other Improvements:
- Curator: log exceptions to file to monitor eventual issues (#284)
- Docs: update README with newest features (#286)
- Docs: add docs about switching from Bower (#317)
- Errors: improve error message for overriding compiler version (#345, #343)
- Tests: improve failure messages (#298)
- Tests: fix `packages.dhall` fixtures manipulation (#307)
- Tests: add tests for the `list-packages` command (#304)
- Tests: add tests for local dependencies (#310)
- Config: remove `mkPackage` function in Dhall configs, and switch to package-sets releases for upstream (#322, #320, #319)
- Config: update test template to use `Effect.Class.Console` (#328, #334)
- CI: fix missing "commit since last release" message (#326)
- CI: add configuration for Mergify (#332)


## [0.8.5] - 2019-06-18

ZuriHac edition 🎉

New features:
- Add `sources` key to config to customize the sources used in the build (#273, #173)
- Add `--json` flag to the `list-packages` command to optionally output JSON (#263)
- Add `--clear-screen` flag to to clear the screen when watching (#271, #209)
- Add `--no-install` flag for build to prevent automatic installation (#274, #269)
- Add `--node-args` flag to pass arguments to Node in `run/test` commands (#267, #275)

Bugfixes:
- Fix `spago install` failing when version branch name contains `/`'s (#257, #258)
- Report all missing packages together when it's not possible to build an install plan (#264, #223)
- Pull the latest package-sets version when doing `init` (#254, #279)
- Fix `spago install` not adding new dependencies when list is empty (#282, #281)

Other Improvements:
- Docs: add visual overview of what Spago does "under the hood" in typical project workflow (#211)
- Docs: fix outdated references in README (#266)
- Tests: untangle testcases environments (#265, #214)
- Tests: improve packages test by checking for missing and circular dependencies (#270)

## [0.8.4] - 2019-06-12

New features:
- Add option to clear the screen to spago build/run (#209)
- Add option to pass args to node when doing spago test/run (#267)

Bugfixes:
- Produce an error message when asserting directory permissions (#250)
- Read purs version from inside the set instead of its GitHub tag (#253, #225)
- Skip copy to global cache when encountering a permissions problem (#220, #260)

Other improvements:
- Errors: add many debug logs (#251)
- CI: rewrite Curator in Haskell (#239)
- CI: build only `master` and tags on Travis (#247)
- Dev: add Nix section to stack.yaml (#248)
- Dev: tidy up the various executables, sources and dependencies (#251)

## [0.8.3] - 2019-06-03

Bugfixes:
- Fix `spago psc-package-clean` on Windows (#224)
- Fix `spago repl` starting on Windows where PureScript was installed with NPM (#235, #227)
- Fix missing filenames when encountering parse errors in Dhall files (#241, #222)
- Download packages in local repo instead of global tempdir (#243, #220)

Other improvements:
- Tests: test suite now works fully on Windows (#224)
- CI: parametrize LTS version (#236)
- CI: get PureScript binary for Travis from GitHub releases (#234)
- Error messages: fix whitespace (#221)

## [0.8.1] - 2019-05-29

New features:
- Add global cache to avoid redownloading dependencies (#188, #133)
- Add ability to pin a version to a commit hash in addition to branches and tags (#188, #200)

Bugfixes:
- Another attempt to fix NPM and Yarn installations on Windows (#215, #187)

Other improvements:
- The test suite is now written in Haskell rather than Python (#212, #177)
- Add `spago-curator` tool to generate metadata from the package set (#202)
- Improve docs (#208, #207, #218, #217)

## [0.8.0] - 2019-05-16

Breaking changes:
- Rename "bundle" to "bundle-app" and "make-module" to "bundle-module" for consistency (#175, #147)

Bugfixes:
- Don't fail `init` if a `packages.dhall` is already there, as it's the case of psc-package projects with local spacchetti (#180)

Other improvements:
- Remove CI check for package-sets version, add cron script to update it instead (#185)
- Fill in CHANGELOG from release notes (#186)
- Fix LICENSE file so GitHub recognizes it (#197)
- Add a CONTRIBUTING file (#198, #189)
- Improve README (#199, #194, #196, #201, #193, #192, #187, #178, #191, #150, #142)

## [0.7.7] - 2019-04-28

New features:
- Install "psci-support" on project init (#174)

## [0.7.5] - 2019-03-30

Bugfixes:
- Fix NPM and Yarn installations on Linux and Windows (#157, #167, #166)

## [0.7.4] - 2019-03-27

Bugfixes:
- correctly parse package-set release tag to avoid generating unnecessary warnings (#160, #161)
- skip 0.7.3.0 as I forgot to update the version field (#164)

## [0.7.2] - 2019-03-21

New features:
- introduce a `--verbose` flag to print debug information - e.g. `purs` commands being called by Spago (#154, #155)

## [0.7.1] - 2019-03-19

New features:
- Add `--watch` flag to `build`, `test`, `run`, `bundle` and `make-module` commands (#65, #126, #153)
- Add `spago docs` command, to generate documentation from the project and all dependencies (#127)
- Add `spago run` command, to run your project (#131, #137)

Other fixes and improvements:
- Automatically build in commands that require the project to be built (#146, #149)
- Don't automatically create a configuration if not found (#139, #144)
- Always ensure that the package-set has a hash on it, for speed and security reasons (#128)
- Improvements to documentation and FAQ (#132, #125, #119, #123, #104, #135)
- Improvements to errors, messages and logging (#143, #145, #133, #151, #148, #129, #130, #136)
- Improvements to tests (#95, #91, #138, #141, #140)
- Format Dhall files with ASCII instead of Unicode (#124)

## [0.7.0] - 2019-03-03

Breaking changes:
- The NPM package `purescript-spago` is now deprecated. New releases will be published only to the package `spago` (#115, #44)
- [Spacchetti has been merged in the official package-set](https://github.com/purescript/package-sets/pull/271): this means that `spago` will now use that as the reference package-set. (#120)

  As a result of this, the command `spago spacchetti-upgrade` has been renamed to `spago package-set-upgrade`.

New features:
- Support Windows in NPM install (#121, #109)
- Add `spago freeze` command to recompute hashes of the package-set (#113)
- Add `spago verify` and `spago verify-set` commands (#108, #14)
- Add the `--filter` flag to `spago list-packages`, to filter by direct and transitive deps (#106, #108)
- Check that the version of the installed compiler is at least what the package-set requires (#101, #107, #117, #116)

Other improvements:
- Improve the installation: do less work and print less useless stuff (#110, #112, #114)
- Skip the copy of template files if the source directories exist (#102, #105)

## [0.6.4] - 2019-02-07

New features:
- [`spago init` will search for a `psc-package.json`, and try to port it to your new `spago.dhall` config](https://github.com/purescript/spago/tree/6947bf1e9721b4e8a5e87ba8a546a7e9c83153e9#switching-from-psc-package) (#76)
- [Add the `spacchetti-upgrade` command, to automatically upgrade to the latest Package Set](https://github.com/purescript/spago/tree/6947bf1e9721b4e8a5e87ba8a546a7e9c83153e9#upgrading-the-package-set) (#93, #73)
- [You can now add local packages to the Package Set 🎉](https://github.com/purescript/spago/tree/6947bf1e9721b4e8a5e87ba8a546a7e9c83153e9#adding-and-overriding-dependencies-in-the-package-set) (#96, #88)
- [Now it's possible to run `spago install foo bar` to add new dependencies to your project](https://github.com/purescript/spago/tree/6947bf1e9721b4e8a5e87ba8a546a7e9c83153e9#adding-a-dependency) (#74)
- Now every time you try to build, Spago will also check that dependencies are installed (#75, #82)

Bugfixes:
- Spago would crash if `$HOME` was not set, now it doesn't anymore (#85, #90)
- `spago test` now actually works on Windows (#79)

Other improvements:
- Maany docs improvements (#83, #76, #93, #96, #99, #100)
- From this release we are publishing an experimental Windows build (#81)
- Add a PR checklista, so we don't forgetti (#86)

## [0.6.3] - 2019-01-18

New features:
- `spago repl` will now spawn a PureScript repl in your project (#46, #62)
- `spago list-packages` will list all the packages available in your package-set (#71)

## [0.6.2] - 2019-01-07

New features:
- `spago build` and `spago test` now have the `--path` option to specify custom source paths to include (#68, #69)
- `spago build` and `spago test` can now pass options straight to `purs compile` (#66, #49)

## [0.6.1] - 2018-12-26

New features:
- Add initial windows support (#47, #48, #58): now `spago` should run fine on Windows. Unfortunately we're not distributing binaries yet, but the only installation method available is from source (with e.g. `stack install`)

Bugfixes:
- Don't overwrite files when doing `init`, just skip the copy if some file exists (#56)
- Print `git` output in case of failure when doing `install` (#54, #59)
- Include building `src/*` when running `test` (#50, #53)
- Make file embedding indipendent of the locale when compiling; now we just use Unicode

## [0.6.0] - 2018-12-16

First release under the name "spago".

Main changes from the previous "spacchetti-cli" incarnation:
- Rename `spacchetti-cli` → `spago` (#23)
- Publish on NPM under the new name `purescript-spago` (#35)
- Add some commands from `psc-package`:
  - `init` (#12): initialize a new sample project with a `spago.dhall` and a `packages.dhall` config files
  - `install` (#11, #32): concurrently fetch dependencies declared in `spago.dhall` file
  - `sources` (#13): print source globs
  - `build`: compile the project with `purs`
- Migrate old commands from `spacchetti-cli` that are specific to local psc-package projects:
  - `local-setup` is now `psc-package-local-setup`
  - `insdhall` is now `psc-package-insdhall`
  - `clean` is now `psc-package-clean`
- Add some commands from `purp` (#26):
  - `test`: compile and run a module from the `test/` folder
  - `bundle`: bundle all sources in a single file
  - `make-module`: export the above bundle so it can be `require`d from js
- Stop depending on `dhall` and `dhall-to-json` commands and instead depend on `dhall` and `dhall-json` libraries
- Freeze `spacchetti` package-set import in `packages.dhall`, so `dhall` caching works for subsequent executions
- Move to v4.0.0 of `dhall`
- Add integration tests for most of the commands (#31, #30)<|MERGE_RESOLUTION|>--- conflicted
+++ resolved
@@ -27,14 +27,11 @@
   cached locally.
 - `spago publish` now allows to publish a package with some test (but only
   test!) dependencies not present in the registry.
-<<<<<<< HEAD
 - errors and warnings are now explicitly labeled as "ERROR" and "WARNING" in
   Spago build output.
-=======
 - always using forward slash as path separator in lockfile, regardless of the
   platform, so that the lockfile doesn't keep changing when team members run
   Spago on different platforms.
->>>>>>> a7827bec
 
 ## [0.21.0] - 2023-05-04
 
