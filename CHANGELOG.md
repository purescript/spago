--- conflicted
+++ resolved
@@ -7,12 +7,10 @@
 
 ## [Unreleased]
 
-<<<<<<< HEAD
 Features:
 - Drop need for `psci-support` to be defined in `dependencies` field (#817)
-=======
+
 ## [0.20.4] - 2022-01-29
->>>>>>> 33da6317
 
 Bugfixes:
 - Don't warn on unused deps when building with `--deps-only` (#794)
