# Changelog

All notable changes to this project will be documented in this file.

The format is based on [Keep a Changelog](https://keepachangelog.com/en/1.0.0/),
and this project adheres to [Semantic Versioning](https://semver.org/spec/v2.0.0.html).

## [Unreleased]

Bugfixes:
<<<<<<< HEAD
- Remove npm install from release.yml to prevent overwriting the spago file 
  with the Linux binary (#783)
=======
- Use spago.cabal instead of package.yaml to get version number (#787)
>>>>>>> 11369c74

## [0.20.1] - 2021-04-20

Bugfixes:
- Color output now works correctly or is disabled on Windows (#768, #749)
- Fix `spago docs` for PureScript 0.14, by updating `docs-search` to `0.0.11` (#775, #752)

Other improvements:
- Color output is now automatically disabled when output is redirected to a file.
  Also respects a [`NO_COLOR`](https://no-color.org/) environment variable (#768)
- Fixes tests failing if the test platform has `psa` installed (#772)
- Print `spago install` command to fix missing transitive dependencies (#770, #769, #776)
- Refactor the graph support to remove the custom module name parser (#773)

## [0.20.0] - 2021-04-07

Breaking changes (😱!!!):
- `spago build` fails when source files directly import transitive dependencies (#730, #598)

Bugfixes:
- Properly call `psa` to avoid warnings (#730)

Other improvements:
- `spago build` now detects and warns about unused dependencies (#730, #598)

## [0.19.2] - 2021-03-31

New features:
- Allow `verify` and `verify-set` to work with alternate backends, when run in the context of a `spago.dhall` with `backend` set (#754)

Bugfixes:
- Don't fail `bump-version` if the packages don't exist in the Bower registry (#682)

Other improvements:
- CI: bump `purescript` version to 0.14.0 (#759)
- Docs: add FreeBSD installation instructions (#760)
- Docs: clarify description for `--path` flag (#762, #761)

## [0.19.1] - 2021-02-22

Bugfixes:
- Fix `psa` not being found on Windows (#740, #693)
- Use the correct path when erroring out about alternate configurations missing (#746, #747)

Other improvements:
- Bump `dhall` dependency from 1.37.1 to 1.38.0 (#739)
- Fix caching on Windows CI (#728, #741)

## [0.19.0] - 2021-01-06

Breaking changes (😱!!!):
- **Deprecate `-d` flag for `deps-only` (#712)** - instead only support the `--deps-only` long form
- **Switch from `-D` to `-d` as shorthand for specifying dependencies within `spago repl` (#712)**

New features:
- Add `spago script` command. It can be used to run standalone PureScript files as scripts (#712, #724, #683)

Other improvements:
- `spago repl` will no longer create a (mostly unused) full project skeleton in a temporary directory when a config is not found (#712)
- `spago init` and `spago upgrade-set` will now pick the latest set for the available compiler, rathen than just the latest (#721, #687, #657, #666)

## [0.18.1] - 2020-12-22

Breaking changes (😱!!!):
- **Remove `login` command (#705)**

  It was introduced in preparation for a `publish` command that would require a GitHub token to be provided,
  but it is obsolete now, as the new Registry workflow will not require it.
  While it's technically a breaking change, it should be of very low impact since no one should be using this anyways.

- **Upgrade to Dhall 20.0.0 and GHC 8.6.5 (#695, #685)**

  The upgrade fixes several bugs related to the upstream dhall-haskell implementation, but introduces
  a breaking change in the parser, as reserved words are not accepted anymore in certain positions.
  While the upstream package sets have been patched to be compatible with the change, this is a breaking change
  for all the existing configurations that make use of Dhall reserved words (such as `assert`, `let`, etc).

New features:
- Add `exec-args` as alias to `node-args`, to clarify that the args are
  forwarded to whichever backend is being targeted (go, js, etc), not
  exclusively NodeJS (#710, #709)

Bugfixes:
- Don't create the global cache folder at all if the user specifies `--global-cache=skip` (#705, 704)
- Don't require a `spago.dhall` anymore when the `--no-build` flag is passed (#705, 634)

Other improvements:
- CI: switch from Travis to GitHub Actions (#695)

## [0.17.0] - 2020-10-29

Breaking changes (😱!!!):
- **Specify the package set version via `--tag` (#680)**

  Example usage: `spago init --tag psc-0.13.2-20190725` and `spago upgrade-set --tag psc-0.13.2-20190725`.
  This is a breaking change because we are removing support for the old spacchetti/spacchetti-style location (i.e. in the src/packages.dhall) for the upgrade-set command.

Bugfixes:
- Remove dependency on `libtinfo`, removing the biggest cause of friction for using the precompiled binary on various Linux distros (#684)
- Correctly parse flags to be passed to the compiler (#688)

## [0.16.0] - 2020-08-14

Breaking changes (😱!!!):
- **Remove shorthands for `color`, `before`, `then`, and `else` flags (#670, #664)**

  Both `then` and `target` had the shorthand `t`, so the shorthand for `then` was removed.
  Since `then`, `before`, and `else` are all shared between several commands, it seemed
  natural to remove the shorthands for the other shared commands too, so as to not cause
  future shorthand name conflicts.
  A similar collision problem happened with the `color` flag, so its shorthand was removed.
- **Pass main function argument to `--run` for alternate backends (#668)**

  This is a braking change because now alternate backends are expected to accept
  an argument to their `run` flag. This change was coordinated among various backends
  so the migration should be relatively smooth, but you should check if your backend
  it able to support this.

New features:
- Upgrade to `docs-search@v0.0.10`, that introduces grouping by package in local docs (#679)
- Ignore `.gitignore`d files in `--watch` by default - you can disable this with `--allow-ignored` (#665)
- Support `upgrade-set` for alternative package-set repositories (#671)

Bugfixes:
- Make the output of `spago --version` the same with `spago version` (#675)
- Ensure the existence of the global cache directory (#672, #667)

Other improvements:
- Docs: updated package addition/overriding syntax to use `with` syntax (#661, #663)
- Docs: fix Webpack template (#653)
- Docs: document how to pass arguments to `main` (#655)
- Error messages: do not print "Installation complete" if nothing was installed (#676)

## [0.15.3] - 2020-06-15

New features:
- Add `--version` flag to print the version (in addition to the `version` command) (#628)

Bugfixes:
- Actually run `else` commands when `spago run` fails (#632)
- Don't use absolute paths for executables in Windows (#639)

Other improvements:
- Docs: note that `build` also runs `install` (#624)
- Docs: document how to install all the packages in the set (#625)
- Docs: stop suggesting using Parcel and Spago at the same time (#626)
- Docs: document how to install bash and zsh autocompletions (#627)
- Docs: fix explanation in monorepo example (#631)
- Docs: add note about using single quotes for `purs-args` (#637)
- Docs: add quotes for all OSes with `purs-args` (#638)
- Docs: fix typos in `spago bundle-app` help message (#641)
- Deps: upgrade `rio` to `0.1.13.0` (#616)
- CI: upgrade to `purs` v.13.8 (#642)
- CI: stop upgrading broken static binary on release (#620)


## [0.15.2] - 2020-04-15

Breaking changes (😱!!!):
- **Remove the deprecated `--no-share-output` flag (#610)**

  It has been disabled since some time now, so you can just remove it from your build commands.

New features:
- Add the `spago path global-cache` subcommand to output the location of the global cache (#613, #591)

Bugfixes:
- Fix encoding issues causing crashes when running in various locales (#595, #533, #507, #576)
- Respect TERM=dumb by disabling colors when set (#581, #579)
- Run package set commands without a project config being present (#393, #610)
- Fail as soon as possible when not finding a necessary executable (#578, #610)
- Don't exclude the `metadata` package from the set (#609, #610)
- Ensure `psci-support` is installed when starting the repl (#612, #550)
- Ensure dependencies are installed before starting the repl (#611, #610)

Other improvements:
- Errors: make the "dropping the 'purescript-' prefix" warning milder (#571, #570)
- Docs: update README example to include source files (#574)
- Docs: add info about SPDX license for publishing (#606)
- CI: update Travis deployment to `dpl-v2` (#569, #617)
- Deps: upgrade `dhall` to `1.31.1` (#600)
- Curator: move to its own repo (#586)

## [0.14.0] - 2020-02-09

Breaking changes (😱!!!):
- **Replace `list-packages` command with `ls packages` and `ls deps` (#563)**

  This is happening for future extensibility, i.e. so that we can add any
  `spago ls $whatever` subcommand in a non-breaking way whenever we'll want to
  list more things.

  How things got renamed:
  - `spago list-packages` → `spago ls packages`
  - `spago list-packages -f direct` → `spago ls deps`
  - `spago list-packages -f transitive` → `spago ls deps -t`

  Note: the `list-packages` command is still there to provide a semi-gracious transition path for folks, and will be removed in a future release.

New features:
- Allow `verify-set` to work with either a `spago.dhall` or a `packages.dhall` (#515)
- Create `.purs-repl` file when running `spago init` (#555, #558)
- Add `--source-maps` flag to build commands (#545, #562)
- Add `--quiet` and `--no-color` global flags to better control logging (#548)

Bugfixes:
- Fix a few watch-mode buffering and concurrency issues (#549)
- Fix watching relative paths in sources config (e.g. `../src/**/*.purs`) (#556)
- Make the `ensureConfig` function safe (#561, #531)
- Retry downloading packages on network errors (#557, #565)

Other improvements:
- Docs: fix misc typos in README (#566)
- Docs: fix typo in `packages.dhall` template (#539)
- Docs: remove mention of shared output folder in README (#559, #552)
- Docs: update links: spacchetti/spago → purescript/spago
- CI: update to `purs-0.13.6` (#542)
- CI: update CI to the new location of the repo (#560)
- Deps: update to `purescript-docs-search-0.0.8` (#543)
- Deps: update to `dhall-1.29` and `github-0.24` (#553)

## [0.13.1] - 2020-01-10

New features:
- Add `--before`, `--then` and `--else` flags to specify commands to run before and after a build (#532, #410)

Other improvements:
- Docs: fix npm command line argument in README (#597)

## [0.13.0] - 2019-12-19

Breaking changes (😱!!!):
- **Disable `output` folder sharing (#526)**

  This reverts an (accidentally) breaking changes introduced in `0.11.0`, for which
  Spago would take decisions on where the `output` folder should be in order to
  share some compilation results. This turned out to break some other things, so
  we'll stop trying to be smart about it here.

New features:
- Enable HTTP(S) proxies on the NPM installation (#460, #522)

Other improvements:
- Log backend build command when building (#521)
- Deps: update `purescript-docs-search` version to `0.0.6` (#525)
- CI: update `purs` version to `0.13.5` (#513)
- CI: fix Haddocks and start testing them in CI (#511, #516)
- Curator: automate updating `purs` version (#514)
- Curator: automate updating the `purescript-docs-search` version (#519)

## [0.12.1] - 2019-11-17

Bugfixes:
- Fix macOS release artifact (#503, #504)
- Complete parser implementation for module declarations, for `spago test` (#499)

Other improvements:
- Docs: fix typo in README (#498)
- Errors: use `logWarn` for all warnings (#501)

## [0.12.0] - 2019-11-15

Breaking changes (😱!!!):
- **Revert back to dynamically linked binary on Linux (#502, #500, #497)**

  The static binary was still dynamically linking to `glibc`, causing it to be broken on
  some distros. So for now we're back on a dynamically-linked executable.

## [0.11.1] - 2019-11-12

This is identical to `0.11.0`, but published under a new version number due to mishaps in the publishing CI process.

## [0.11.0] - 2019-11-12

Breaking changes (😱!!!):
- **Remove `psc-package`-related commands (#423, #425)**

  Since we are approaching a stable release and `spago` feature set is a superset of `psc-package` ones,
  from this release we do not support the commands to interop with `psc-package`:
  `psc-package-local-setup`, `psc-package-insdhall` and `psc-package-clean` commands.
- **Start sharing the output folder in monorepos, to reduce build duplication (#377, #422)**

  This is a breaking change because your build might stop working if you were relying
  on the `output` folder being in a certain place, and if you were passing `--output`
  as an option to `purs`.
  However, you can pass the `--no-share-output` flag to disable this behavior
- **Build static binaries for Linux (#437, 427)**

  This should fix the dynamic-library-compatibility problems on some distributions.
  It should work as well as the old dynamic binary, but it's theoretically a breaking change since
  some behaviours might be different.
- **Move all logging to `stderr` (#256, #475, #476, #486)**

  All "business output" (e.g. `spago sources`) will stay on `stdout`, so in practice everything
  should be fine, but this is theoretically a breaking change since someone might be depending
  on the output we had so far.


New features:
- add support for `spago build` and `spago run` with alternate backends (#355, #426, #452, #435)

  E.g: add the key `backend = "psgo"` in `spago.dhall` to compile/run with `psgo`
- add new command `spago path` that returns the paths used in the project.

  E.g. `spago path output` returns the output path so that it can be shared with tools such as `purs-loader`. (#463)
- `spago docs` now displays a link to the generated docs' `index.html`, and opens them in the browser when passed the `--open` flag (#379, #421)
- `spago init` has new `--no-comments` flag which skips adding tutorial comments to the generated `spago.dhall` and `packages.dhall` files (#417, #428)
- `spago verify-set` now compiles everything, to detect duplicate module names. This can be disabled with `--no-check-modules-unique` (#438)
- `spago install purescript-XYZ` will now strip `purescript-` prefix and install XYZ (if it exists in package set) instead of just failing with a warning (#367, #443)
- `spago run` now allows to pipe `stdin` to your running project (#488, #490)

Bugfixes:
- Fix Ctrl-C handling in REPL when using NPM installation on Windows (#493, #483)
- Fix confusing warning when trying to `spago install` a package already present in project dependencies list (#436, #439)
- Warn (but don't error) when trying to `--watch` missing directories (#406, #420, #447, #448)
- Do not watch files in `.spago` folder when running with `--watch` (#430, #446)
- The `--clear-screen` flag (usable e.g. with `spago build --watch`) now also resets cursor position, so the rebuild message always appears at top left of the screen (#465, #466)
- Allow additional fields in the config for local packages (#470)
- Fix `--config` option: get the correct paths when config file is in another directory (#478, #484)

Other improvements:
- Tests: speed up test suite by replacing some end-to-end tests with unit/property tests (#445, #440)
- Tests: update instructions to run tests (#449)
- Tests: always run test suites with UTF8 encoding (#482)
- Docs: various improvements to README (#432, #457, #464, #487)
- Docs: add "getting started" guides for Parcel, Webpack and Nodemon (#456, #461, #473)
- Errors: improve cache skipping error (#453, #480, #481)
- Errors: add a nice error message when trying to run `spago test` with no test modules (#489, #383, #492)
- Refactor: fix `hlint` warnings (#450)
- Refactor: rewrite Curator for moar maintainability (#458, #419)
- Deps: update to Dhall 1.27 and Purs 0.13.4 (#469)
- Deps: revert to GHC 8.4.4 and LTS-12 (#479)
- CI: fix release code (#494, #495)


## [0.10.0] - 2019-09-21

Breaking changes (😱!!!):
- **Flags and arguments that you want to give to `purs` are now passed with `--purs-args` (#353, #366)**

  The previous behaviour in which all arguments that could not parse as `spago` arguments
  were passed along to `purs` was sometimes confusing (e.g. when using `--path` and multiple
  arguments).

New features:
- Support watching js files (#407, #205)
- New `--no-search` flag for `spago docs` to skip patching the documentation using `purescript-docs-search` (#400)
- New `-x` flag for specifying the config path location (#357, #329)
- New `spago login` command, to save a GitHub token to the cache so it can be used for various operations hitting GitHub (#391, #403)

Bugfixes:
- "Quit" command in watch mode now actually quits (#390, #389)
- Do not compile files twice when using `--watch` and Vim (#346, #371)
- Use `git clone` instead of `git fetch` when fetching a package, so all tags can be installed (#373, #374)
- Fix Windows global cache location; now uses `LocalAppData` as default (#384, #380)
- Fix naming clash in short flag for repl dependencies (#352, #350)
- Fix failure to copy to global cache on a different filesystem (#385, #386)
- Fix watch function on Windows (issue with paths) (#387, #380, #401)
- Look up remote imports dynamically when doing frozen check, to always find the right `packages.dhall` (#349, #402)

Other Improvements:
- Performance: make no-op `spago install` faster (#409, #412)
- CI: remove reviews limitation on mergify (#354)
- CI: various fixes (#362, #368, #382, #388, #418)
- Docs: fix syntax errors in template comment (#369, #413, #408)
- Docs: fix link for package-set from commit (#405)
- Docs: keep README up to date with new features (#398, #347)
- Deps: upgrade to lts-14 and GHC-8.6 (#395)
- Deps: upgrade to dhall-1.26.0, v10 of the standard (#411, #358)

## [0.9.0] - 2019-07-30

Breaking changes (!!!):
- **Rename `package-set-upgrade` to `upgrade-set` (#336)**

  You now have to call `spago upgrade-set` if you wish to upgrade your package-sets version

- **Move the `--jobs` flag to be global (#338)**

  If you were invoking spago in this way: `spago install -j 10`, you now have to use `spago -j 10 install` instead

- **Import local packages `as Location` (#301, #244)**

  Before you'd import a local package in this way:

  ```dhall
  let additions =
    { foobar =
        mkPackage
          (../foobar/spago.dhall).dependencies
          "../foobar"
          "local-fix-whatever"
    }
  ```

  ..but now you'll have to import it using `as Location` instead:

  ```dhall
  let additions =
    { foobar = ../foobar/spago.dhall as Location }
  ```


New features:
- Add searchbar to docs generated with `spago docs` (#340, #333, #89)
- Add automatic migration of Bower projects when doing `spago init` (#159, #272, #342)
- Add `bump-version` command, for generating `bower.json` files and making version tags in Git (#203, #289, #324)
- Use `psa` for compiling if installed; you can avoid this with the new `--no-psa` flag (#305, #283, #252, #327)
- Add support for starting a repl within a folder which has not been setup as a spago project (#168, #280)
- Add `--format` flag to `spago docs` (#294, #299)
- Add project sources to `spago sources` output (#276, #287, #308)
- Watch all sources, including dependencies, when building with filewatch (#172, #309)
- Add `--deps-only` flag to build dependencies alone (#330, #331)

Bugfixes:
- Fix `spago install` failing when version branch names differ only by case on case-insensitive filesystems (#285)
- Change `--node-args` shortcut to `-a` to avoid clash (#292, #293)
- Stop reformatting config files if not necessary (#300, #302, #339)
- Make `spago run` write a file and execute it so that args are passed correctly (#297, #295)
- Add fallback for global cache directory (#314, #312)
- Do not overwrite `spago.dhall` when doing `spago init` twice (#318, #321)
- Catch exceptions when trying to fetch metadata (#325)
- Generate hashes when doing `psc-package-insdhall` (#337, #240)

Other Improvements:
- Curator: log exceptions to file to monitor eventual issues (#284)
- Docs: update README with newest features (#286)
- Docs: add docs about switching from Bower (#317)
- Errors: improve error message for overriding compiler version (#345, #343)
- Tests: improve failure messages (#298)
- Tests: fix `packages.dhall` fixtures manipulation (#307)
- Tests: add tests for the `list-packages` command (#304)
- Tests: add tests for local dependencies (#310)
- Config: remove `mkPackage` function in Dhall configs, and switch to package-sets releases for upstream (#322, #320, #319)
- Config: update test template to use `Effect.Class.Console` (#328, #334)
- CI: fix missing "commit since last release" message (#326)
- CI: add configuration for Mergify (#332)


## [0.8.5] - 2019-06-18

ZuriHac edition 🎉

New features:
- Add `sources` key to config to customize the sources used in the build (#273, #173)
- Add `--json` flag to the `list-packages` command to optionally output JSON (#263)
- Add `--clear-screen` flag to to clear the screen when watching (#271, #209)
- Add `--no-install` flag for build to prevent automatic installation (#274, #269)
- Add `--node-args` flag to pass arguments to Node in `run/test` commands (#267, #275)

Bugfixes:
- Fix `spago install` failing when version branch name contains `/`'s (#257, #258)
- Report all missing packages together when it's not possible to build an install plan (#264, #223)
- Pull the latest package-sets version when doing `init` (#254, #279)
- Fix `spago install` not adding new dependencies when list is empty (#282, #281)

Other Improvements:
- Docs: add visual overview of what Spago does "under the hood" in typical project workflow (#211)
- Docs: fix outdated references in README (#266)
- Tests: untangle testcases environments (#265, #214)
- Tests: improve packages test by checking for missing and circular dependencies (#270)

## [0.8.4] - 2019-06-12

New features:
- Add option to clear the screen to spago build/run (#209)
- Add option to pass args to node when doing spago test/run (#267)

Bugfixes:
- Produce an error message when asserting directory permissions (#250)
- Read purs version from inside the set instead of its GitHub tag (#253, #225)
- Skip copy to global cache when encountering a permissions problem (#220, #260)

Other improvements:
- Errors: add many debug logs (#251)
- CI: rewrite Curator in Haskell (#239)
- CI: build only `master` and tags on Travis (#247)
- Dev: add Nix section to stack.yaml (#248)
- Dev: tidy up the various executables, sources and dependencies (#251)

## [0.8.3] - 2019-06-03

Bugfixes:
- Fix `spago psc-package-clean` on Windows (#224)
- Fix `spago repl` starting on Windows where PureScript was installed with NPM (#235, #227)
- Fix missing filenames when encountering parse errors in Dhall files (#241, #222)
- Download packages in local repo instead of global tempdir (#243, #220)

Other improvements:
- Tests: test suite now works fully on Windows (#224)
- CI: parametrize LTS version (#236)
- CI: get PureScript binary for Travis from GitHub releases (#234)
- Error messages: fix whitespace (#221)

## [0.8.1] - 2019-05-29

New features:
- Add global cache to avoid redownloading dependencies (#188, #133)
- Add ability to pin a version to a commit hash in addition to branches and tags (#188, #200)

Bugfixes:
- Another attempt to fix NPM and Yarn installations on Windows (#215, #187)

Other improvements:
- The test suite is now written in Haskell rather than Python (#212, #177)
- Add `spago-curator` tool to generate metadata from the package set (#202)
- Improve docs (#208, #207, #218, #217)

## [0.8.0] - 2019-05-16

Breaking changes:
- Rename "bundle" to "bundle-app" and "make-module" to "bundle-module" for consistency (#175, #147)

Bugfixes:
- Don't fail `init` if a `packages.dhall` is already there, as it's the case of psc-package projects with local spacchetti (#180)

Other improvements:
- Remove CI check for package-sets version, add cron script to update it instead (#185)
- Fill in CHANGELOG from release notes (#186)
- Fix LICENSE file so GitHub recognizes it (#197)
- Add a CONTRIBUTING file (#198, #189)
- Improve README (#199, #194, #196, #201, #193, #192, #187, #178, #191, #150, #142)

## [0.7.7] - 2019-04-28

New features:
- Install "psci-support" on project init (#174)

## [0.7.5] - 2019-03-30

Bugfixes:
- Fix NPM and Yarn installations on Linux and Windows (#157, #167, #166)

## [0.7.4] - 2019-03-27

Bugfixes:
- correctly parse package-set release tag to avoid generating unnecessary warnings (#160, #161)
- skip 0.7.3.0 as I forgot to update the version field (#164)

## [0.7.2] - 2019-03-21

New features:
- introduce a `--verbose` flag to print debug information - e.g. `purs` commands being called by Spago (#154, #155)

## [0.7.1] - 2019-03-19

New features:
- Add `--watch` flag to `build`, `test`, `run`, `bundle` and `make-module` commands (#65, #126, #153)
- Add `spago docs` command, to generate documentation from the project and all dependencies (#127)
- Add `spago run` command, to run your project (#131, #137)

Other fixes and improvements:
- Automatically build in commands that require the project to be built (#146, #149)
- Don't automatically create a configuration if not found (#139, #144)
- Always ensure that the package-set has a hash on it, for speed and security reasons (#128)
- Improvements to documentation and FAQ (#132, #125, #119, #123, #104, #135)
- Improvements to errors, messages and logging (#143, #145, #133, #151, #148, #129, #130, #136)
- Improvements to tests (#95, #91, #138, #141, #140)
- Format Dhall files with ASCII instead of Unicode (#124)

## [0.7.0] - 2019-03-03

Breaking changes:
- The NPM package `purescript-spago` is now deprecated. New releases will be published only to the package `spago` (#115, #44)
- [Spacchetti has been merged in the official package-set](https://github.com/purescript/package-sets/pull/271): this means that `spago` will now use that as the reference package-set. (#120)

  As a result of this, the command `spago spacchetti-upgrade` has been renamed to `spago package-set-upgrade`.

New features:
- Support Windows in NPM install (#121, #109)
- Add `spago freeze` command to recompute hashes of the package-set (#113)
- Add `spago verify` and `spago verify-set` commands (#108, #14)
- Add the `--filter` flag to `spago list-packages`, to filter by direct and transitive deps (#106, #108)
- Check that the version of the installed compiler is at least what the package-set requires (#101, #107, #117, #116)

Other improvements:
- Improve the installation: do less work and print less useless stuff (#110, #112, #114)
- Skip the copy of template files if the source directories exist (#102, #105)

## [0.6.4] - 2019-02-07

New features:
- [`spago init` will search for a `psc-package.json`, and try to port it to your new `spago.dhall` config](https://github.com/purescript/spago/tree/6947bf1e9721b4e8a5e87ba8a546a7e9c83153e9#switching-from-psc-package) (#76)
- [Add the `spacchetti-upgrade` command, to automatically upgrade to the latest Package Set](https://github.com/purescript/spago/tree/6947bf1e9721b4e8a5e87ba8a546a7e9c83153e9#upgrading-the-package-set) (#93, #73)
- [You can now add local packages to the Package Set 🎉](https://github.com/purescript/spago/tree/6947bf1e9721b4e8a5e87ba8a546a7e9c83153e9#adding-and-overriding-dependencies-in-the-package-set) (#96, #88)
- [Now it's possible to run `spago install foo bar` to add new dependencies to your project](https://github.com/purescript/spago/tree/6947bf1e9721b4e8a5e87ba8a546a7e9c83153e9#adding-a-dependency) (#74)
- Now every time you try to build, Spago will also check that dependencies are installed (#75, #82)

Bugfixes:
- Spago would crash if `$HOME` was not set, now it doesn't anymore (#85, #90)
- `spago test` now actually works on Windows (#79)

Other improvements:
- Maany docs improvements (#83, #76, #93, #96, #99, #100)
- From this release we are publishing an experimental Windows build (#81)
- Add a PR checklista, so we don't forgetti (#86)

## [0.6.3] - 2019-01-18

New features:
- `spago repl` will now spawn a PureScript repl in your project (#46, #62)
- `spago list-packages` will list all the packages available in your package-set (#71)

## [0.6.2] - 2019-01-07

New features:
- `spago build` and `spago test` now have the `--path` option to specify custom source paths to include (#68, #69)
- `spago build` and `spago test` can now pass options straight to `purs compile` (#66, #49)

## [0.6.1] - 2018-12-26

New features:
- Add initial windows support (#47, #48, #58): now `spago` should run fine on Windows. Unfortunately we're not distributing binaries yet, but the only installation method available is from source (with e.g. `stack install`)

Bugfixes:
- Don't overwrite files when doing `init`, just skip the copy if some file exists (#56)
- Print `git` output in case of failure when doing `install` (#54, #59)
- Include building `src/*` when running `test` (#50, #53)
- Make file embedding indipendent of the locale when compiling; now we just use Unicode

## [0.6.0] - 2018-12-16

First release under the name "spago".

Main changes from the previous "spacchetti-cli" incarnation:
- Rename `spacchetti-cli` → `spago` (#23)
- Publish on NPM under the new name `purescript-spago` (#35)
- Add some commands from `psc-package`:
  - `init` (#12): initialize a new sample project with a `spago.dhall` and a `packages.dhall` config files
  - `install` (#11, #32): concurrently fetch dependencies declared in `spago.dhall` file
  - `sources` (#13): print source globs
  - `build`: compile the project with `purs`
- Migrate old commands from `spacchetti-cli` that are specific to local psc-package projects:
  - `local-setup` is now `psc-package-local-setup`
  - `insdhall` is now `psc-package-insdhall`
  - `clean` is now `psc-package-clean`
- Add some commands from `purp` (#26):
  - `test`: compile and run a module from the `test/` folder
  - `bundle`: bundle all sources in a single file
  - `make-module`: export the above bundle so it can be `require`d from js
- Stop depending on `dhall` and `dhall-to-json` commands and instead depend on `dhall` and `dhall-json` libraries
- Freeze `spacchetti` package-set import in `packages.dhall`, so `dhall` caching works for subsequent executions
- Move to v4.0.0 of `dhall`
- Add integration tests for most of the commands (#31, #30)<|MERGE_RESOLUTION|>--- conflicted
+++ resolved
@@ -8,12 +8,9 @@
 ## [Unreleased]
 
 Bugfixes:
-<<<<<<< HEAD
 - Remove npm install from release.yml to prevent overwriting the spago file 
-  with the Linux binary (#783)
-=======
-- Use spago.cabal instead of package.yaml to get version number (#787)
->>>>>>> 11369c74
+  with the Linux binary (#783, #786)
+- Use spago.cabal instead of package.yaml to get version number (#787, #788)
 
 ## [0.20.1] - 2021-04-20
 
