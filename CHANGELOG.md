# Changelog

All notable changes to this project will be documented in this file.

The format is based on [Keep a Changelog](https://keepachangelog.com/en/1.0.0/),
and this project adheres to [Semantic Versioning](https://semver.org/spec/v2.0.0.html).

## [Unreleased]

Other improvements:
- builds with Cabal successfully
- update to latest `versions` dependency: https://hackage.haskell.org/package/versions-6.0.1/changelog
- Fix output truncation with `--json-errors`, many warnings and build failure (#1199)
- Update README with info about depending on a freshly added library
- Fixed globbing issue where `/.spago` behaves differently than `.spago` in `.gitignore`
- Fixed empty output for `--verbose-stats` when there are no errors or warnings.
<<<<<<< HEAD
- Added support for `--package-set` options for `spago upgrade`.
=======
- `spago repl` now writes a `.purs-repl` file, unless already there, containing `import Prelude`.
>>>>>>> ab47fd82

## [0.21.0] - 2023-05-04

Features:
- Add `spago migrate` command to port a `spago.dhall` configuration to the new-style `spago.yaml` (#901)

Bugfixes:
- Windows: forward the proper exit code when running spago via NPM (#883, #884)

Other improvements:
- CI: cleanup CI for 0.15.0 PureScript updates (#879)

## [0.20.9] - 2022-05-03

Bugfixes:
- Use `iife` format when bundling browser apps (#880)

## [0.20.8] - 2022-04-27

Features:
- Make `spago bundle-app` and `spago bundle-module` use esbuild and es modules for projects >= v0.15 (#862)
- Make `spago run` use es modules for projects >= v0.15 (#858)

Bugfixes:
- Fix `spago run` and `spago test` to accept command line arguments correctly, by writing a JS file to run (#865, #866)
- Remove support for node versions older than 12.0.0 as they do not work with es modules (#866)
- Retry git clone up to two times (#834, #873)

Other improvements:
- Docs: update README with documentation for PureScript v0.15 (#867)
- Linux: support Glibc versions >= `2.24`

## [0.20.7] - 2022-02-12

Bugfixes:
- Make `spago run` work when `node-args` includes flag-like value (#856)

## [0.20.6] - 2022-02-09

Bugfixes:
- Oh no, not libtinfo again (#853, #854)

## [0.20.5] - 2022-02-08

Features:
- Drop need for `psci-support` to be defined in `dependencies` field (#817)

Other improvements:
- Upgrade to latest Dhall version (#848, #851)

## [0.20.4] - 2022-01-31

Bugfixes:
- Don't warn on unused deps when building with `--deps-only` (#794)
- Add line buffering for console output when doing parallel work (#800, #729)
- Avoid writing a JS file when executing `spago run` (#845, #846, #822)

Other improvements:
- CI: Add sha256 checksum generation on the release workflow (#816)
- CI: Update the Ubuntu runner to a non-deprecated version (#826)
- Install: replace deprecated `request` by `make-fetch-happen` for NPM installation (#840)
- Error messages: output additional info when failing to access cache directory (#799)
- Deps: add compatibility with versions-5.0.0 (#798)
- Internals: convert deps and source paths from List to Set (#818)
- Docs: various improvements (#802, #803, #806, #809, #823, #824)

## [0.20.3] - 2021-05-12

Bugfixes:
- Fix `docs` command error due to bad templates (#792)

## [0.20.2] - 2021-05-06

Bugfixes:
- Remove `npm install` from release CI to prevent overwriting the install script with the Linux binary (#783, #786)
- Use spago.cabal instead of package.yaml to get version number (#787, #788)
- Assume compatibility with newer minor versions of `purs` (#782, #777)
- Fix `test` command not working on `purs` older than `v0.14.0` (#790, #789)

Other improvements:
- Docs: add more useful comments in spago.dhall (#778, 708)
- Dev: remove package.yaml, use only cabal file (#780)
- Dev: use make to orchestrate builds (#781)
- Deps: upgrade to GHC8.10 and lts-17 (#743)

## [0.20.1] - 2021-04-20

Bugfixes:
- Color output now works correctly or is disabled on Windows (#768, #749)
- Fix `spago docs` for PureScript 0.14, by updating `docs-search` to `0.0.11` (#775, #752)

Other improvements:
- Color output is now automatically disabled when output is redirected to a file.
  Also respects a [`NO_COLOR`](https://no-color.org/) environment variable (#768)
- Fixes tests failing if the test platform has `psa` installed (#772)
- Print `spago install` command to fix missing transitive dependencies (#770, #769, #776)
- Refactor the graph support to remove the custom module name parser (#773)

## [0.20.0] - 2021-04-07

Breaking changes (😱!!!):
- `spago build` fails when source files directly import transitive dependencies (#730, #598)

Bugfixes:
- Properly call `psa` to avoid warnings (#730)

Other improvements:
- `spago build` now detects and warns about unused dependencies (#730, #598)

## [0.19.2] - 2021-03-31

New features:
- Allow `verify` and `verify-set` to work with alternate backends, when run in the context of a `spago.dhall` with `backend` set (#754)

Bugfixes:
- Don't fail `bump-version` if the packages don't exist in the Bower registry (#682)

Other improvements:
- CI: bump `purescript` version to 0.14.0 (#759)
- Docs: add FreeBSD installation instructions (#760)
- Docs: clarify description for `--path` flag (#762, #761)

## [0.19.1] - 2021-02-22

Bugfixes:
- Fix `psa` not being found on Windows (#740, #693)
- Use the correct path when erroring out about alternate configurations missing (#746, #747)

Other improvements:
- Bump `dhall` dependency from 1.37.1 to 1.38.0 (#739)
- Fix caching on Windows CI (#728, #741)

## [0.19.0] - 2021-01-06

Breaking changes (😱!!!):
- **Deprecate `-d` flag for `deps-only` (#712)** - instead only support the `--deps-only` long form
- **Switch from `-D` to `-d` as shorthand for specifying dependencies within `spago repl` (#712)**

New features:
- Add `spago script` command. It can be used to run standalone PureScript files as scripts (#712, #724, #683)

Other improvements:
- `spago repl` will no longer create a (mostly unused) full project skeleton in a temporary directory when a config is not found (#712)
- `spago init` and `spago upgrade-set` will now pick the latest set for the available compiler, rathen than just the latest (#721, #687, #657, #666)

## [0.18.1] - 2020-12-22

Breaking changes (😱!!!):
- **Remove `login` command (#705)**

  It was introduced in preparation for a `publish` command that would require a GitHub token to be provided,
  but it is obsolete now, as the new Registry workflow will not require it.
  While it's technically a breaking change, it should be of very low impact since no one should be using this anyways.

- **Upgrade to Dhall 20.0.0 and GHC 8.6.5 (#695, #685)**

  The upgrade fixes several bugs related to the upstream dhall-haskell implementation, but introduces
  a breaking change in the parser, as reserved words are not accepted anymore in certain positions.
  While the upstream package sets have been patched to be compatible with the change, this is a breaking change
  for all the existing configurations that make use of Dhall reserved words (such as `assert`, `let`, etc).

New features:
- Add `exec-args` as alias to `node-args`, to clarify that the args are
  forwarded to whichever backend is being targeted (go, js, etc), not
  exclusively NodeJS (#710, #709)

Bugfixes:
- Don't create the global cache folder at all if the user specifies `--global-cache=skip` (#705, 704)
- Don't require a `spago.dhall` anymore when the `--no-build` flag is passed (#705, 634)

Other improvements:
- CI: switch from Travis to GitHub Actions (#695)

## [0.17.0] - 2020-10-29

Breaking changes (😱!!!):
- **Specify the package set version via `--tag` (#680)**

  Example usage: `spago init --tag psc-0.13.2-20190725` and `spago upgrade-set --tag psc-0.13.2-20190725`.
  This is a breaking change because we are removing support for the old spacchetti/spacchetti-style location (i.e. in the src/packages.dhall) for the upgrade-set command.

Bugfixes:
- Remove dependency on `libtinfo`, removing the biggest cause of friction for using the precompiled binary on various Linux distros (#684)
- Correctly parse flags to be passed to the compiler (#688)

## [0.16.0] - 2020-08-14

Breaking changes (😱!!!):
- **Remove shorthands for `color`, `before`, `then`, and `else` flags (#670, #664)**

  Both `then` and `target` had the shorthand `t`, so the shorthand for `then` was removed.
  Since `then`, `before`, and `else` are all shared between several commands, it seemed
  natural to remove the shorthands for the other shared commands too, so as to not cause
  future shorthand name conflicts.
  A similar collision problem happened with the `color` flag, so its shorthand was removed.
- **Pass main function argument to `--run` for alternate backends (#668)**

  This is a braking change because now alternate backends are expected to accept
  an argument to their `run` flag. This change was coordinated among various backends
  so the migration should be relatively smooth, but you should check if your backend
  it able to support this.

New features:
- Upgrade to `docs-search@v0.0.10`, that introduces grouping by package in local docs (#679)
- Ignore `.gitignore`d files in `--watch` by default - you can disable this with `--allow-ignored` (#665)
- Support `upgrade-set` for alternative package-set repositories (#671)

Bugfixes:
- Make the output of `spago --version` the same with `spago version` (#675)
- Ensure the existence of the global cache directory (#672, #667)

Other improvements:
- Docs: updated package addition/overriding syntax to use `with` syntax (#661, #663)
- Docs: fix Webpack template (#653)
- Docs: document how to pass arguments to `main` (#655)
- Error messages: do not print "Installation complete" if nothing was installed (#676)

## [0.15.3] - 2020-06-15

New features:
- Add `--version` flag to print the version (in addition to the `version` command) (#628)

Bugfixes:
- Actually run `else` commands when `spago run` fails (#632)
- Don't use absolute paths for executables in Windows (#639)

Other improvements:
- Docs: note that `build` also runs `install` (#624)
- Docs: document how to install all the packages in the set (#625)
- Docs: stop suggesting using Parcel and Spago at the same time (#626)
- Docs: document how to install bash and zsh autocompletions (#627)
- Docs: fix explanation in monorepo example (#631)
- Docs: add note about using single quotes for `purs-args` (#637)
- Docs: add quotes for all OSes with `purs-args` (#638)
- Docs: fix typos in `spago bundle-app` help message (#641)
- Deps: upgrade `rio` to `0.1.13.0` (#616)
- CI: upgrade to `purs` v.13.8 (#642)
- CI: stop upgrading broken static binary on release (#620)


## [0.15.2] - 2020-04-15

Breaking changes (😱!!!):
- **Remove the deprecated `--no-share-output` flag (#610)**

  It has been disabled since some time now, so you can just remove it from your build commands.

New features:
- Add the `spago path global-cache` subcommand to output the location of the global cache (#613, #591)

Bugfixes:
- Fix encoding issues causing crashes when running in various locales (#595, #533, #507, #576)
- Respect TERM=dumb by disabling colors when set (#581, #579)
- Run package set commands without a project config being present (#393, #610)
- Fail as soon as possible when not finding a necessary executable (#578, #610)
- Don't exclude the `metadata` package from the set (#609, #610)
- Ensure `psci-support` is installed when starting the repl (#612, #550)
- Ensure dependencies are installed before starting the repl (#611, #610)

Other improvements:
- Errors: make the "dropping the 'purescript-' prefix" warning milder (#571, #570)
- Docs: update README example to include source files (#574)
- Docs: add info about SPDX license for publishing (#606)
- CI: update Travis deployment to `dpl-v2` (#569, #617)
- Deps: upgrade `dhall` to `1.31.1` (#600)
- Curator: move to its own repo (#586)

## [0.14.0] - 2020-02-09

Breaking changes (😱!!!):
- **Replace `list-packages` command with `ls packages` and `ls deps` (#563)**

  This is happening for future extensibility, i.e. so that we can add any
  `spago ls $whatever` subcommand in a non-breaking way whenever we'll want to
  list more things.

  How things got renamed:
  - `spago list-packages` → `spago ls packages`
  - `spago list-packages -f direct` → `spago ls deps`
  - `spago list-packages -f transitive` → `spago ls deps -t`

  Note: the `list-packages` command is still there to provide a semi-gracious transition path for folks, and will be removed in a future release.

New features:
- Allow `verify-set` to work with either a `spago.dhall` or a `packages.dhall` (#515)
- Create `.purs-repl` file when running `spago init` (#555, #558)
- Add `--source-maps` flag to build commands (#545, #562)
- Add `--quiet` and `--no-color` global flags to better control logging (#548)

Bugfixes:
- Fix a few watch-mode buffering and concurrency issues (#549)
- Fix watching relative paths in sources config (e.g. `../src/**/*.purs`) (#556)
- Make the `ensureConfig` function safe (#561, #531)
- Retry downloading packages on network errors (#557, #565)

Other improvements:
- Docs: fix misc typos in README (#566)
- Docs: fix typo in `packages.dhall` template (#539)
- Docs: remove mention of shared output folder in README (#559, #552)
- Docs: update links: spacchetti/spago → purescript/spago
- CI: update to `purs-0.13.6` (#542)
- CI: update CI to the new location of the repo (#560)
- Deps: update to `purescript-docs-search-0.0.8` (#543)
- Deps: update to `dhall-1.29` and `github-0.24` (#553)

## [0.13.1] - 2020-01-10

New features:
- Add `--before`, `--then` and `--else` flags to specify commands to run before and after a build (#532, #410)

Other improvements:
- Docs: fix npm command line argument in README (#597)

## [0.13.0] - 2019-12-19

Breaking changes (😱!!!):
- **Disable `output` folder sharing (#526)**

  This reverts an (accidentally) breaking changes introduced in `0.11.0`, for which
  Spago would take decisions on where the `output` folder should be in order to
  share some compilation results. This turned out to break some other things, so
  we'll stop trying to be smart about it here.

New features:
- Enable HTTP(S) proxies on the NPM installation (#460, #522)

Other improvements:
- Log backend build command when building (#521)
- Deps: update `purescript-docs-search` version to `0.0.6` (#525)
- CI: update `purs` version to `0.13.5` (#513)
- CI: fix Haddocks and start testing them in CI (#511, #516)
- Curator: automate updating `purs` version (#514)
- Curator: automate updating the `purescript-docs-search` version (#519)

## [0.12.1] - 2019-11-17

Bugfixes:
- Fix macOS release artifact (#503, #504)
- Complete parser implementation for module declarations, for `spago test` (#499)

Other improvements:
- Docs: fix typo in README (#498)
- Errors: use `logWarn` for all warnings (#501)

## [0.12.0] - 2019-11-15

Breaking changes (😱!!!):
- **Revert back to dynamically linked binary on Linux (#502, #500, #497)**

  The static binary was still dynamically linking to `glibc`, causing it to be broken on
  some distros. So for now we're back on a dynamically-linked executable.

## [0.11.1] - 2019-11-12

This is identical to `0.11.0`, but published under a new version number due to mishaps in the publishing CI process.

## [0.11.0] - 2019-11-12

Breaking changes (😱!!!):
- **Remove `psc-package`-related commands (#423, #425)**

  Since we are approaching a stable release and `spago` feature set is a superset of `psc-package` ones,
  from this release we do not support the commands to interop with `psc-package`:
  `psc-package-local-setup`, `psc-package-insdhall` and `psc-package-clean` commands.
- **Start sharing the output folder in monorepos, to reduce build duplication (#377, #422)**

  This is a breaking change because your build might stop working if you were relying
  on the `output` folder being in a certain place, and if you were passing `--output`
  as an option to `purs`.
  However, you can pass the `--no-share-output` flag to disable this behavior
- **Build static binaries for Linux (#437, 427)**

  This should fix the dynamic-library-compatibility problems on some distributions.
  It should work as well as the old dynamic binary, but it's theoretically a breaking change since
  some behaviours might be different.
- **Move all logging to `stderr` (#256, #475, #476, #486)**

  All "business output" (e.g. `spago sources`) will stay on `stdout`, so in practice everything
  should be fine, but this is theoretically a breaking change since someone might be depending
  on the output we had so far.


New features:
- add support for `spago build` and `spago run` with alternate backends (#355, #426, #452, #435)

  E.g: add the key `backend = "psgo"` in `spago.dhall` to compile/run with `psgo`
- add new command `spago path` that returns the paths used in the project.

  E.g. `spago path output` returns the output path so that it can be shared with tools such as `purs-loader`. (#463)
- `spago docs` now displays a link to the generated docs' `index.html`, and opens them in the browser when passed the `--open` flag (#379, #421)
- `spago init` has new `--no-comments` flag which skips adding tutorial comments to the generated `spago.dhall` and `packages.dhall` files (#417, #428)
- `spago verify-set` now compiles everything, to detect duplicate module names. This can be disabled with `--no-check-modules-unique` (#438)
- `spago install purescript-XYZ` will now strip `purescript-` prefix and install XYZ (if it exists in package set) instead of just failing with a warning (#367, #443)
- `spago run` now allows to pipe `stdin` to your running project (#488, #490)

Bugfixes:
- Fix Ctrl-C handling in REPL when using NPM installation on Windows (#493, #483)
- Fix confusing warning when trying to `spago install` a package already present in project dependencies list (#436, #439)
- Warn (but don't error) when trying to `--watch` missing directories (#406, #420, #447, #448)
- Do not watch files in `.spago` folder when running with `--watch` (#430, #446)
- The `--clear-screen` flag (usable e.g. with `spago build --watch`) now also resets cursor position, so the rebuild message always appears at top left of the screen (#465, #466)
- Allow additional fields in the config for local packages (#470)
- Fix `--config` option: get the correct paths when config file is in another directory (#478, #484)

Other improvements:
- Tests: speed up test suite by replacing some end-to-end tests with unit/property tests (#445, #440)
- Tests: update instructions to run tests (#449)
- Tests: always run test suites with UTF8 encoding (#482)
- Docs: various improvements to README (#432, #457, #464, #487)
- Docs: add "getting started" guides for Parcel, Webpack and Nodemon (#456, #461, #473)
- Errors: improve cache skipping error (#453, #480, #481)
- Errors: add a nice error message when trying to run `spago test` with no test modules (#489, #383, #492)
- Refactor: fix `hlint` warnings (#450)
- Refactor: rewrite Curator for moar maintainability (#458, #419)
- Deps: update to Dhall 1.27 and Purs 0.13.4 (#469)
- Deps: revert to GHC 8.4.4 and LTS-12 (#479)
- CI: fix release code (#494, #495)


## [0.10.0] - 2019-09-21

Breaking changes (😱!!!):
- **Flags and arguments that you want to give to `purs` are now passed with `--purs-args` (#353, #366)**

  The previous behaviour in which all arguments that could not parse as `spago` arguments
  were passed along to `purs` was sometimes confusing (e.g. when using `--path` and multiple
  arguments).

New features:
- Support watching js files (#407, #205)
- New `--no-search` flag for `spago docs` to skip patching the documentation using `purescript-docs-search` (#400)
- New `-x` flag for specifying the config path location (#357, #329)
- New `spago login` command, to save a GitHub token to the cache so it can be used for various operations hitting GitHub (#391, #403)

Bugfixes:
- "Quit" command in watch mode now actually quits (#390, #389)
- Do not compile files twice when using `--watch` and Vim (#346, #371)
- Use `git clone` instead of `git fetch` when fetching a package, so all tags can be installed (#373, #374)
- Fix Windows global cache location; now uses `LocalAppData` as default (#384, #380)
- Fix naming clash in short flag for repl dependencies (#352, #350)
- Fix failure to copy to global cache on a different filesystem (#385, #386)
- Fix watch function on Windows (issue with paths) (#387, #380, #401)
- Look up remote imports dynamically when doing frozen check, to always find the right `packages.dhall` (#349, #402)

Other Improvements:
- Performance: make no-op `spago install` faster (#409, #412)
- CI: remove reviews limitation on mergify (#354)
- CI: various fixes (#362, #368, #382, #388, #418)
- Docs: fix syntax errors in template comment (#369, #413, #408)
- Docs: fix link for package-set from commit (#405)
- Docs: keep README up to date with new features (#398, #347)
- Deps: upgrade to lts-14 and GHC-8.6 (#395)
- Deps: upgrade to dhall-1.26.0, v10 of the standard (#411, #358)

## [0.9.0] - 2019-07-30

Breaking changes (!!!):
- **Rename `package-set-upgrade` to `upgrade-set` (#336)**

  You now have to call `spago upgrade-set` if you wish to upgrade your package-sets version

- **Move the `--jobs` flag to be global (#338)**

  If you were invoking spago in this way: `spago install -j 10`, you now have to use `spago -j 10 install` instead

- **Import local packages `as Location` (#301, #244)**

  Before you'd import a local package in this way:

  ```dhall
  let additions =
    { foobar =
        mkPackage
          (../foobar/spago.dhall).dependencies
          "../foobar"
          "local-fix-whatever"
    }
  ```

  ..but now you'll have to import it using `as Location` instead:

  ```dhall
  let additions =
    { foobar = ../foobar/spago.dhall as Location }
  ```


New features:
- Add searchbar to docs generated with `spago docs` (#340, #333, #89)
- Add automatic migration of Bower projects when doing `spago init` (#159, #272, #342)
- Add `bump-version` command, for generating `bower.json` files and making version tags in Git (#203, #289, #324)
- Use `psa` for compiling if installed; you can avoid this with the new `--no-psa` flag (#305, #283, #252, #327)
- Add support for starting a repl within a folder which has not been setup as a spago project (#168, #280)
- Add `--format` flag to `spago docs` (#294, #299)
- Add project sources to `spago sources` output (#276, #287, #308)
- Watch all sources, including dependencies, when building with filewatch (#172, #309)
- Add `--deps-only` flag to build dependencies alone (#330, #331)

Bugfixes:
- Fix `spago install` failing when version branch names differ only by case on case-insensitive filesystems (#285)
- Change `--node-args` shortcut to `-a` to avoid clash (#292, #293)
- Stop reformatting config files if not necessary (#300, #302, #339)
- Make `spago run` write a file and execute it so that args are passed correctly (#297, #295)
- Add fallback for global cache directory (#314, #312)
- Do not overwrite `spago.dhall` when doing `spago init` twice (#318, #321)
- Catch exceptions when trying to fetch metadata (#325)
- Generate hashes when doing `psc-package-insdhall` (#337, #240)

Other Improvements:
- Curator: log exceptions to file to monitor eventual issues (#284)
- Docs: update README with newest features (#286)
- Docs: add docs about switching from Bower (#317)
- Errors: improve error message for overriding compiler version (#345, #343)
- Tests: improve failure messages (#298)
- Tests: fix `packages.dhall` fixtures manipulation (#307)
- Tests: add tests for the `list-packages` command (#304)
- Tests: add tests for local dependencies (#310)
- Config: remove `mkPackage` function in Dhall configs, and switch to package-sets releases for upstream (#322, #320, #319)
- Config: update test template to use `Effect.Class.Console` (#328, #334)
- CI: fix missing "commit since last release" message (#326)
- CI: add configuration for Mergify (#332)


## [0.8.5] - 2019-06-18

ZuriHac edition 🎉

New features:
- Add `sources` key to config to customize the sources used in the build (#273, #173)
- Add `--json` flag to the `list-packages` command to optionally output JSON (#263)
- Add `--clear-screen` flag to to clear the screen when watching (#271, #209)
- Add `--no-install` flag for build to prevent automatic installation (#274, #269)
- Add `--node-args` flag to pass arguments to Node in `run/test` commands (#267, #275)

Bugfixes:
- Fix `spago install` failing when version branch name contains `/`'s (#257, #258)
- Report all missing packages together when it's not possible to build an install plan (#264, #223)
- Pull the latest package-sets version when doing `init` (#254, #279)
- Fix `spago install` not adding new dependencies when list is empty (#282, #281)

Other Improvements:
- Docs: add visual overview of what Spago does "under the hood" in typical project workflow (#211)
- Docs: fix outdated references in README (#266)
- Tests: untangle testcases environments (#265, #214)
- Tests: improve packages test by checking for missing and circular dependencies (#270)

## [0.8.4] - 2019-06-12

New features:
- Add option to clear the screen to spago build/run (#209)
- Add option to pass args to node when doing spago test/run (#267)

Bugfixes:
- Produce an error message when asserting directory permissions (#250)
- Read purs version from inside the set instead of its GitHub tag (#253, #225)
- Skip copy to global cache when encountering a permissions problem (#220, #260)

Other improvements:
- Errors: add many debug logs (#251)
- CI: rewrite Curator in Haskell (#239)
- CI: build only `master` and tags on Travis (#247)
- Dev: add Nix section to stack.yaml (#248)
- Dev: tidy up the various executables, sources and dependencies (#251)

## [0.8.3] - 2019-06-03

Bugfixes:
- Fix `spago psc-package-clean` on Windows (#224)
- Fix `spago repl` starting on Windows where PureScript was installed with NPM (#235, #227)
- Fix missing filenames when encountering parse errors in Dhall files (#241, #222)
- Download packages in local repo instead of global tempdir (#243, #220)

Other improvements:
- Tests: test suite now works fully on Windows (#224)
- CI: parametrize LTS version (#236)
- CI: get PureScript binary for Travis from GitHub releases (#234)
- Error messages: fix whitespace (#221)

## [0.8.1] - 2019-05-29

New features:
- Add global cache to avoid redownloading dependencies (#188, #133)
- Add ability to pin a version to a commit hash in addition to branches and tags (#188, #200)

Bugfixes:
- Another attempt to fix NPM and Yarn installations on Windows (#215, #187)

Other improvements:
- The test suite is now written in Haskell rather than Python (#212, #177)
- Add `spago-curator` tool to generate metadata from the package set (#202)
- Improve docs (#208, #207, #218, #217)

## [0.8.0] - 2019-05-16

Breaking changes:
- Rename "bundle" to "bundle-app" and "make-module" to "bundle-module" for consistency (#175, #147)

Bugfixes:
- Don't fail `init` if a `packages.dhall` is already there, as it's the case of psc-package projects with local spacchetti (#180)

Other improvements:
- Remove CI check for package-sets version, add cron script to update it instead (#185)
- Fill in CHANGELOG from release notes (#186)
- Fix LICENSE file so GitHub recognizes it (#197)
- Add a CONTRIBUTING file (#198, #189)
- Improve README (#199, #194, #196, #201, #193, #192, #187, #178, #191, #150, #142)

## [0.7.7] - 2019-04-28

New features:
- Install "psci-support" on project init (#174)

## [0.7.5] - 2019-03-30

Bugfixes:
- Fix NPM and Yarn installations on Linux and Windows (#157, #167, #166)

## [0.7.4] - 2019-03-27

Bugfixes:
- correctly parse package-set release tag to avoid generating unnecessary warnings (#160, #161)
- skip 0.7.3.0 as I forgot to update the version field (#164)

## [0.7.2] - 2019-03-21

New features:
- introduce a `--verbose` flag to print debug information - e.g. `purs` commands being called by Spago (#154, #155)

## [0.7.1] - 2019-03-19

New features:
- Add `--watch` flag to `build`, `test`, `run`, `bundle` and `make-module` commands (#65, #126, #153)
- Add `spago docs` command, to generate documentation from the project and all dependencies (#127)
- Add `spago run` command, to run your project (#131, #137)

Other fixes and improvements:
- Automatically build in commands that require the project to be built (#146, #149)
- Don't automatically create a configuration if not found (#139, #144)
- Always ensure that the package-set has a hash on it, for speed and security reasons (#128)
- Improvements to documentation and FAQ (#132, #125, #119, #123, #104, #135)
- Improvements to errors, messages and logging (#143, #145, #133, #151, #148, #129, #130, #136)
- Improvements to tests (#95, #91, #138, #141, #140)
- Format Dhall files with ASCII instead of Unicode (#124)

## [0.7.0] - 2019-03-03

Breaking changes:
- The NPM package `purescript-spago` is now deprecated. New releases will be published only to the package `spago` (#115, #44)
- [Spacchetti has been merged in the official package-set](https://github.com/purescript/package-sets/pull/271): this means that `spago` will now use that as the reference package-set. (#120)

  As a result of this, the command `spago spacchetti-upgrade` has been renamed to `spago package-set-upgrade`.

New features:
- Support Windows in NPM install (#121, #109)
- Add `spago freeze` command to recompute hashes of the package-set (#113)
- Add `spago verify` and `spago verify-set` commands (#108, #14)
- Add the `--filter` flag to `spago list-packages`, to filter by direct and transitive deps (#106, #108)
- Check that the version of the installed compiler is at least what the package-set requires (#101, #107, #117, #116)

Other improvements:
- Improve the installation: do less work and print less useless stuff (#110, #112, #114)
- Skip the copy of template files if the source directories exist (#102, #105)

## [0.6.4] - 2019-02-07

New features:
- [`spago init` will search for a `psc-package.json`, and try to port it to your new `spago.dhall` config](https://github.com/purescript/spago/tree/6947bf1e9721b4e8a5e87ba8a546a7e9c83153e9#switching-from-psc-package) (#76)
- [Add the `spacchetti-upgrade` command, to automatically upgrade to the latest Package Set](https://github.com/purescript/spago/tree/6947bf1e9721b4e8a5e87ba8a546a7e9c83153e9#upgrading-the-package-set) (#93, #73)
- [You can now add local packages to the Package Set 🎉](https://github.com/purescript/spago/tree/6947bf1e9721b4e8a5e87ba8a546a7e9c83153e9#adding-and-overriding-dependencies-in-the-package-set) (#96, #88)
- [Now it's possible to run `spago install foo bar` to add new dependencies to your project](https://github.com/purescript/spago/tree/6947bf1e9721b4e8a5e87ba8a546a7e9c83153e9#adding-a-dependency) (#74)
- Now every time you try to build, Spago will also check that dependencies are installed (#75, #82)

Bugfixes:
- Spago would crash if `$HOME` was not set, now it doesn't anymore (#85, #90)
- `spago test` now actually works on Windows (#79)

Other improvements:
- Maany docs improvements (#83, #76, #93, #96, #99, #100)
- From this release we are publishing an experimental Windows build (#81)
- Add a PR checklista, so we don't forgetti (#86)

## [0.6.3] - 2019-01-18

New features:
- `spago repl` will now spawn a PureScript repl in your project (#46, #62)
- `spago list-packages` will list all the packages available in your package-set (#71)

## [0.6.2] - 2019-01-07

New features:
- `spago build` and `spago test` now have the `--path` option to specify custom source paths to include (#68, #69)
- `spago build` and `spago test` can now pass options straight to `purs compile` (#66, #49)

## [0.6.1] - 2018-12-26

New features:
- Add initial windows support (#47, #48, #58): now `spago` should run fine on Windows. Unfortunately we're not distributing binaries yet, but the only installation method available is from source (with e.g. `stack install`)

Bugfixes:
- Don't overwrite files when doing `init`, just skip the copy if some file exists (#56)
- Print `git` output in case of failure when doing `install` (#54, #59)
- Include building `src/*` when running `test` (#50, #53)
- Make file embedding indipendent of the locale when compiling; now we just use Unicode

## [0.6.0] - 2018-12-16

First release under the name "spago".

Main changes from the previous "spacchetti-cli" incarnation:
- Rename `spacchetti-cli` → `spago` (#23)
- Publish on NPM under the new name `purescript-spago` (#35)
- Add some commands from `psc-package`:
  - `init` (#12): initialize a new sample project with a `spago.dhall` and a `packages.dhall` config files
  - `install` (#11, #32): concurrently fetch dependencies declared in `spago.dhall` file
  - `sources` (#13): print source globs
  - `build`: compile the project with `purs`
- Migrate old commands from `spacchetti-cli` that are specific to local psc-package projects:
  - `local-setup` is now `psc-package-local-setup`
  - `insdhall` is now `psc-package-insdhall`
  - `clean` is now `psc-package-clean`
- Add some commands from `purp` (#26):
  - `test`: compile and run a module from the `test/` folder
  - `bundle`: bundle all sources in a single file
  - `make-module`: export the above bundle so it can be `require`d from js
- Stop depending on `dhall` and `dhall-to-json` commands and instead depend on `dhall` and `dhall-json` libraries
- Freeze `spacchetti` package-set import in `packages.dhall`, so `dhall` caching works for subsequent executions
- Move to v4.0.0 of `dhall`
- Add integration tests for most of the commands (#31, #30)<|MERGE_RESOLUTION|>--- conflicted
+++ resolved
@@ -14,11 +14,8 @@
 - Update README with info about depending on a freshly added library
 - Fixed globbing issue where `/.spago` behaves differently than `.spago` in `.gitignore`
 - Fixed empty output for `--verbose-stats` when there are no errors or warnings.
-<<<<<<< HEAD
 - Added support for `--package-set` options for `spago upgrade`.
-=======
 - `spago repl` now writes a `.purs-repl` file, unless already there, containing `import Prelude`.
->>>>>>> ab47fd82
 
 ## [0.21.0] - 2023-05-04
 
