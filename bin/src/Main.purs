--- conflicted
+++ resolved
@@ -998,22 +998,15 @@
 mkDocsEnv args packageDependencies = do
   { logOptions, workspace } <- ask
   purs <- Purs.getPurs
-<<<<<<< HEAD
-  let
-    env :: Docs.DocsEnv
-    env = { purs, logOptions, workspace, packageDependencies, depsOnly: args.depsOnly, docsFormat: args.docsFormat }
-  pure env
-=======
   pure
     { purs
     , logOptions
     , workspace
-    , dependencies
+    , packageDependencies
     , depsOnly: args.depsOnly
     , docsFormat: args.docsFormat
     , open: args.open
     }
->>>>>>> a5615ff1
 
 shouldFetchRegistryRepos :: forall a. Spago (LogEnv a) Boolean
 shouldFetchRegistryRepos = do
