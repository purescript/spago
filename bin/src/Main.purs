--- conflicted
+++ resolved
@@ -533,31 +533,8 @@
           Publish { selectedPackage } -> do
             { env, fetchOpts } <- mkFetchEnv { packages: mempty, selectedPackage, ensureRanges: false, testDeps: false }
             -- TODO: --no-fetch flag
-<<<<<<< HEAD
             packageDependencies <- runSpago env (Fetch.run fetchOpts)
-            let
-              buildArgs =
-                { selectedPackage
-                -- , pursArgs: mempty
-                , backendArgs: mempty
-                , output: mempty
-                , pedanticPackages: false
-                , ensureRanges: false
-                , jsonErrors: false
-                , censorBuildWarnings: Nothing :: Maybe Core.CensorBuildWarnings
-                , censorCodes: Nothing :: Maybe (NonEmptySet String)
-                , filterCodes: Nothing :: Maybe (NonEmptySet String)
-                , statVerbosity: Nothing :: Maybe Core.StatVerbosity
-                , showSource: Nothing :: Maybe Core.ShowSourceCode
-                , strict: Nothing :: Maybe Boolean
-                , persistWarnings: Nothing :: Maybe Boolean
-                }
-            { purs } <- runSpago env (mkBuildEnv buildArgs packageDependencies)
-            publishEnv <- runSpago env (mkPublishEnv packageDependencies purs)
-=======
-            dependencies <- runSpago env (Fetch.run fetchOpts)
-            publishEnv <- runSpago env (mkPublishEnv dependencies)
->>>>>>> 2f348a3e
+            publishEnv <- runSpago env (mkPublishEnv packageDependencies)
             void $ runSpago publishEnv (Publish.publish {})
 
           Repl args@{ selectedPackage } -> do
@@ -842,13 +819,8 @@
     , workspace: newWorkspace
     }
 
-<<<<<<< HEAD
-mkPublishEnv :: forall a. Map PackageName PackageMap -> Purs -> Spago (Fetch.FetchEnv a) (Publish.PublishEnv a)
-mkPublishEnv packageDependencies purs = do
-=======
-mkPublishEnv :: forall a. Map PackageName Package -> Spago (Fetch.FetchEnv a) (Publish.PublishEnv a)
-mkPublishEnv dependencies = do
->>>>>>> 2f348a3e
+mkPublishEnv :: forall a. Map PackageName PackageMap -> Spago (Fetch.FetchEnv a) (Publish.PublishEnv a)
+mkPublishEnv packageDependencies = do
   env <- ask
   selected <- case env.workspace.selected of
     Just s -> pure s
@@ -865,11 +837,7 @@
               [ toDoc "No package was selected for publishing. Please select (with -p) one of the following packages:"
               , indent (toDoc $ map _.package.name workspacePackages)
               ]
-<<<<<<< HEAD
-  pure (Record.union { purs, selected, packageDependencies } env)
-=======
-  pure (Record.union { selected, dependencies } env)
->>>>>>> 2f348a3e
+  pure (Record.union { selected, packageDependencies } env)
 
 mkReplEnv :: forall a. ReplArgs -> Map PackageName PackageMap -> PackageMap -> Spago (Fetch.FetchEnv a) (Repl.ReplEnv ())
 mkReplEnv replArgs packageDependencies supportPackage = do
