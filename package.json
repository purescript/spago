--- conflicted
+++ resolved
@@ -30,11 +30,7 @@
     "format": "purs-tidy format-in-place core src bin docs-search",
     "format:check": "purs-tidy check core src bin docs-search",
     "bundle": "spago bundle -p spago-bin",
-<<<<<<< HEAD
-    "prepublishOnly": "./bin/index.dev.js bundle -p spago-bin && ./bin/index.dev.js bundle -p docs-search-client-halogen"
-=======
-    "prepublishOnly": "spago build && ./bin/index.dev.js bundle -p spago-bin"
->>>>>>> 439ac9ca
+    "prepublishOnly": "spago build && ./bin/index.dev.js bundle -p spago-bin && ./bin/index.dev.js bundle -p docs-search-client-halogen"
   },
   "dependencies": {
     "better-sqlite3": "^8.6.0",
