--- conflicted
+++ resolved
@@ -37,22 +37,6 @@
   "dependencies": {
     "better-sqlite3": "^11.0.0",
     "env-paths": "^3.0.0",
-<<<<<<< HEAD
-    "fast-glob": "^3.2.11",
-    "fs-extra": "^10.0.0",
-    "fuse.js": "^6.5.3",
-    "glob": "^10.4.1",
-    "markdown-it": "^12.0.4",
-    "micromatch": "^4.0.5",
-    "open": "^9.1.0",
-    "punycode": "^2.3.0",
-    "semver": "^7.3.5",
-    "spdx-expression-parse": "^3.0.1",
-    "ssh2": "^1.14.0",
-    "supports-color": "^9.2.3",
-    "tar": "^6.1.11",
-    "tmp": "^0.2.1",
-=======
     "fast-glob": "^3.3.2",
     "fs-extra": "^11.2.0",
     "fuse.js": "^7.0.0",
@@ -67,7 +51,6 @@
     "supports-color": "^9.4.0",
     "tar": "^7.2.0",
     "tmp": "^0.2.3",
->>>>>>> f0f79015
     "xhr2": "^0.2.1",
     "yaml": "^2.4.5"
   }
