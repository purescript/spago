--- conflicted
+++ resolved
@@ -100,14 +100,9 @@
   { version :: Version
   , license :: License
   , location :: Maybe Location
-<<<<<<< HEAD
   , include :: Maybe (Array AdHocFilePath)
   , exclude :: Maybe (Array AdHocFilePath)
-=======
-  , include :: Maybe (Array FilePath)
-  , exclude :: Maybe (Array FilePath)
   , owners :: Maybe (Array Owner)
->>>>>>> 8b951f4c
   }
 
 publishConfigCodec :: CJ.Codec PublishConfig
