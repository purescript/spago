--- conflicted
+++ resolved
@@ -5,11 +5,7 @@
 - effect
 [error] Some of your project files import modules from packages that are not in the direct dependencies of your project.
 To fix this error add the following packages to the list of dependencies in your config:
-<<<<<<< HEAD
 - maybe
 - prelude
 You may add these dependencies by running the following command:
-spago install maybe prelude[0m
-=======
-- prelude
->>>>>>> 098f1d37
+spago install maybe prelude[0m