--- conflicted
+++ resolved
@@ -123,13 +123,9 @@
       let
         conf = Init.defaultConfig
           { name: mkPackageName "subpackage"
-<<<<<<< HEAD
-          , setVersion: Just $ mkVersion "0.0.1"
-=======
->>>>>>> e8456c4d
           , testModuleName: "Test.Main"
           , withWorkspace: Just
-              { setVersion: Just $ unsafeFromRight $ Version.parse "0.0.1"
+              { setVersion: Just $ mkVersion "0.0.1"
               }
           }
       FS.writeYamlFile Config.configCodec "spago.yaml"
