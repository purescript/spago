--- conflicted
+++ resolved
@@ -28,46 +28,27 @@
       spago [ "fetch", "--ensure-ranges" ] >>= shouldBeSuccess
       spago [ "publish", "--offline" ] >>= shouldBeFailureErr (fixture "publish/no-config.txt")
 
-<<<<<<< HEAD
     Spec.it "fails if the git tree is not clean" \{ spago, fixture, testCwd } -> do
-      FS.copyFile { src: fixture "spago-publish.yaml", dst: testCwd </> "spago.yaml" }
+      FS.copyFile { src: fixture "publish/basic.yaml", dst: testCwd </> "spago.yaml" }
       FS.mkdirp $ testCwd </> "src"
-      FS.copyFile { src: fixture "publish.purs", dst: testCwd </> "src/Main.purs" }
-=======
-    Spec.it "fails if the git tree is not clean" \{ spago, fixture } -> do
-      FS.copyFile { src: fixture "publish/basic.yaml", dst: "spago.yaml" }
-      FS.mkdirp "src"
-      FS.copyFile { src: fixture "publish/basic.purs", dst: "src/Main.purs" }
->>>>>>> 8b951f4c
+      FS.copyFile { src: fixture "publish/basic.purs", dst: testCwd </> "src/Main.purs" }
       spago [ "build" ] >>= shouldBeSuccess
       spago [ "publish", "--offline" ] >>= shouldBeFailureErr (fixture "publish/no-git.txt")
 
     Spec.it "fails if the module is called Main" \{ spago, fixture, testCwd } -> do
       spago [ "init", "--name", "aaaa" ] >>= shouldBeSuccess
-<<<<<<< HEAD
       FS.unlink $ testCwd </> "spago.yaml"
-      FS.copyFile { src: fixture "spago-publish.yaml", dst: testCwd </> "spago.yaml" }
-=======
-      FS.unlink "spago.yaml"
-      FS.copyFile { src: fixture "publish/basic.yaml", dst: "spago.yaml" }
->>>>>>> 8b951f4c
+      FS.copyFile { src: fixture "publish/basic.yaml", dst: testCwd </> "spago.yaml" }
       spago [ "build" ] >>= shouldBeSuccess
       doTheGitThing
       spago [ "publish", "--offline" ] >>= shouldBeFailureErr case Process.platform of
         Just Platform.Win32 -> fixture "publish/main-win.txt"
         _ -> fixture "publish/main.txt"
 
-<<<<<<< HEAD
     Spec.it "fails if the publish repo location is not among git remotes" \{ spago, fixture, testCwd } -> do
-      FS.copyFile { src: fixture "spago-publish.yaml", dst: testCwd </> "spago.yaml" }
+      FS.copyFile { src: fixture "publish/basic.yaml", dst: testCwd </> "spago.yaml" }
       FS.mkdirp $ testCwd </> "src"
-      FS.copyFile { src: fixture "publish.purs", dst: testCwd </> "src/Main.purs" }
-=======
-    Spec.it "fails if the publish repo location is not among git remotes" \{ spago, fixture } -> do
-      FS.copyFile { src: fixture "publish/basic.yaml", dst: "spago.yaml" }
-      FS.mkdirp "src"
-      FS.copyFile { src: fixture "publish/basic.purs", dst: "src/Main.purs" }
->>>>>>> 8b951f4c
+      FS.copyFile { src: fixture "publish/basic.purs", dst: testCwd </> "src/Main.purs" }
       spago [ "build" ] >>= shouldBeSuccess
       doTheGitThing
       git [ "remote", "set-url", "origin", "git@github.com:purescript/bbb.git" ] -- TODO check this is a Right?
@@ -80,17 +61,10 @@
       spago [ "fetch" ] >>= shouldBeSuccess
       spago [ "publish", "--offline" ] >>= shouldBeFailureErr (fixture "publish/extra-package-core-dependency.txt")
 
-<<<<<<< HEAD
     Spec.it "can get a package ready to publish" \{ spago, fixture, testCwd } -> do
-      FS.copyFile { src: fixture "spago-publish.yaml", dst: testCwd </> "spago.yaml" }
+      FS.copyFile { src: fixture "publish/basic.yaml", dst: testCwd </> "spago.yaml" }
       FS.mkdirp $ testCwd </> "src"
-      FS.copyFile { src: fixture "publish.purs", dst: testCwd </> "src/Main.purs" }
-=======
-    Spec.it "can get a package ready to publish" \{ spago, fixture } -> do
-      FS.copyFile { src: fixture "publish/basic.yaml", dst: "spago.yaml" }
-      FS.mkdirp "src"
-      FS.copyFile { src: fixture "publish/basic.purs", dst: "src/Main.purs" }
->>>>>>> 8b951f4c
+      FS.copyFile { src: fixture "publish/basic.purs", dst: testCwd </> "src/Main.purs" }
       spago [ "build" ] >>= shouldBeSuccess
       doTheGitThing
       -- It will fail because it can't hit the registry, but the fixture will check that everything else is ready
@@ -152,15 +126,9 @@
           , result: isLeft
           , sanitize:
               String.trim
-<<<<<<< HEAD
-              >>> String.replaceAll (String.Pattern "\\") (String.Replacement "/")
-              >>> String.replaceAll (String.Pattern "\r\n") (String.Replacement "\n")
-              >>> Regex.replace buildOrderRegex "[x of 3] Compiling module-name"
-=======
                 >>> withForwardSlashes
                 >>> String.replaceAll (String.Pattern "\r\n") (String.Replacement "\n")
                 >>> Regex.replace buildOrderRegex "[x of 3] Compiling module-name"
->>>>>>> 8b951f4c
           }
 
         -- We have to ignore lines like "[1 of 3] Compiling Effect.Console" when
@@ -196,21 +164,13 @@
       rmRf $ testCwd </> ".spago/p/console-6.1.0/output"
       spago [ "publish", "--offline" ] >>= shouldBeFailureErr' (fixture "publish/1110-solver-different-version/failure-stderr.txt")
 
-    Spec.describe "#1060 auto-filling the `publish.location` field" do
-<<<<<<< HEAD
-      let prepareProject spago fixture testCwd = do
-            FS.copyTree { src: fixture "publish/1060-autofill-location/project", dst: testCwd }
-            spago [ "build" ] >>= shouldBeSuccess
-            doTheGitThing
-            spago [ "fetch" ] >>= shouldBeSuccess
-=======
+    Spec.describe "#1060 auto-filling the `publish.location` field" \{ testCwd } -> do
       let
         prepareProject spago fixture = do
-          FS.copyTree { src: fixture "publish/1060-autofill-location/project", dst: "." }
+          FS.copyTree { src: fixture "publish/1060-autofill-location/project", dst: testCwd }
           spago [ "build" ] >>= shouldBeSuccess
           doTheGitThing
           spago [ "fetch" ] >>= shouldBeSuccess
->>>>>>> 8b951f4c
 
       Spec.it "happens for root package" \{ fixture, spago, testCwd } -> do
         prepareProject spago fixture testCwd
