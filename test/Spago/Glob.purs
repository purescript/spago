--- conflicted
+++ resolved
@@ -104,16 +104,12 @@
         FS.writeTextFile (p </> "fruits" </> "left" </> ".gitignore") hugeGitignore
         FS.writeTextFile (p </> "fruits" </> "right" </> ".gitignore") hugeGitignore
         a <- Glob.gitignoringGlob p [ "fruits/**/apple" ]
-<<<<<<< HEAD
         sortedPaths a `Assert.shouldEqual` [ "fruits/left/apple", "fruits/right/apple" ]
-
-  where
-  sortedPaths = map (Path.localPart <<< Path.withForwardSlashes) >>> Array.sort
-=======
-        Array.sort a `Assert.shouldEqual` [ "fruits/left/apple", "fruits/right/apple" ]
 
       Spec.it "does respect .gitignore even though it might conflict with a search path without base" $ \p -> do
         FS.writeTextFile (Path.concat [ p, ".gitignore" ]) "fruits"
         a <- Glob.gitignoringGlob p [ "**/apple" ]
-        Array.sort a `Assert.shouldEqual` []
->>>>>>> c4de1e7c
+        sortedPaths a `Assert.shouldEqual` []
+
+  where
+  sortedPaths = map (Path.localPart <<< Path.withForwardSlashes) >>> Array.sort