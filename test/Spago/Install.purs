--- conflicted
+++ resolved
@@ -5,10 +5,7 @@
 import Data.Array as Array
 import Data.Map as Map
 import Node.FS.Aff as FSA
-<<<<<<< HEAD
 import Node.Path as Path
-=======
->>>>>>> 5300c57e
 import Registry.Version as Version
 import Spago.Command.Init as Init
 import Spago.Core.Config (Dependencies(..))
