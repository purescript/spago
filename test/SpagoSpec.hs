--- conflicted
+++ resolved
@@ -1,13 +1,6 @@
 module SpagoSpec (spec) where
 
 import           Control.Concurrent (threadDelay)
-<<<<<<< HEAD
-import           Prelude            hiding (FilePath)
-import qualified System.IO.Temp     as Temp
-import           Test.Hspec         (Spec, around_, describe, it, shouldBe)
-import           Turtle             (cd, cp, decodeString, mkdir, mktree, mv, readTextFile,
-                                     rm, testdir, writeTextFile)
-=======
 import           Data.Foldable      (for_)
 import qualified Data.Text          as Text
 import           Prelude            hiding (FilePath)
@@ -15,7 +8,7 @@
 import           Test.Hspec         (Spec, around_, describe, it, shouldBe)
 import           Turtle             (cd, cp, decodeString, fromText, mkdir, mktree, mv,
                                      readTextFile, rm, testdir, writeTextFile)
->>>>>>> 3f5aa377
+
 import           Utils              (checkFixture, readFixture, runFor, shouldBeFailure,
                                      shouldBeFailureOutput, shouldBeSuccess, shouldBeSuccessOutput,
                                      spago, withCwd)
@@ -161,13 +154,8 @@
       spago ["init"] >>= shouldBeSuccess
       rm "spago.dhall"
       writeTextFile "spago.dhall" "{ name = \"app\", dependencies = [\"console\", \"effect\", \"prelude\", \"lib-a\", \"lib-b\"], packages = ./packages.dhall }"
-      writeTextFile "mkPackage" "\\(dependencies : List Text) -> \\(repo : Text) -> \\(version : Text) -> { dependencies = dependencies, repo = repo, version = version }"
       packageDhall <- readTextFile "packages.dhall"
-<<<<<<< HEAD
       writeTextFile "packages.dhall" $ packageDhall <> " // { lib-a = ./lib-a/spago.dhall as Location, lib-b = ./lib-b/spago.dhall as Location, lib-c = ./lib-c/spago.dhall as Location }"
-=======
-      writeTextFile "packages.dhall" $ packageDhall <> " // { lib-a = ./mkPackage ./lib-a/spago-deps.dhall \"./lib-a\" \"v1.0.0\", lib-b = ./mkPackage ./lib-b/spago-deps.dhall \"./lib-b\" \"v1.0.0\" }"
->>>>>>> 3f5aa377
 
       spago ["install"] >>= shouldBeSuccess
 
