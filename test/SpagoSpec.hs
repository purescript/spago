--- conflicted
+++ resolved
@@ -6,14 +6,8 @@
 import           Prelude            hiding (FilePath)
 import qualified System.IO.Temp     as Temp
 import           Test.Hspec         (Spec, around_, describe, it, shouldBe)
-<<<<<<< HEAD
-import           Turtle             (cd, cp, decodeString, fromText, mkdir, mktree, mv,
-                                     readTextFile, rm, testdir, writeTextFile)
-
-=======
 import           Turtle             (ExitCode (..), cd, cp, decodeString, fromText, mkdir, mktree,
                                      mv, readTextFile, rm, testdir, writeTextFile, shell, empty)
->>>>>>> 553e8cb6
 import           Utils              (checkFixture, readFixture, runFor, shouldBeFailure,
                                      shouldBeFailureOutput, shouldBeSuccess, shouldBeSuccessOutput,
                                      spago, withCwd)
