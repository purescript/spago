module Test.Spago where

import Prelude

import Data.Maybe (Maybe(..))
import Effect (Effect)
import Effect.Aff (Milliseconds(..))
import Test.Spago.Build as Build
import Test.Spago.Bundle as Bundle
<<<<<<< HEAD
import Test.Spago.Config as Config
=======
import Test.Spago.Cli as Cli
>>>>>>> c4c9641f
import Test.Spago.Docs as Docs
import Test.Spago.Errors as Errors
import Test.Spago.Glob as Glob
import Test.Spago.Graph as Graph
import Test.Spago.Init as Init
import Test.Spago.Install as Install
import Test.Spago.Lock as Lock
import Test.Spago.Ls as Ls
import Test.Spago.Publish as Publish
import Test.Spago.Registry as Registry
import Test.Spago.Repl as Repl
import Test.Spago.Run as Run
import Test.Spago.Sources as Sources
import Test.Spago.Test as Test
import Test.Spago.Uninstall as Uninstall
import Test.Spago.Unit as Unit
import Test.Spago.Upgrade as Upgrade
import Test.Spec as Spec
import Test.Spec.Reporter as Spec.Reporter
import Test.Spec.Runner.Node (runSpecAndExitProcess')
import Test.Spec.Runner.Node.Config as Config

testConfig :: Config.TestRunConfig
testConfig = Config.defaultConfig
  { timeout = Just (Milliseconds 90_000.0)
  }

main :: Effect Unit
main = do
  config <- Config.fromCommandLine' testConfig Config.commandLineOptionParsers
  runSpecAndExitProcess' config [ Spec.Reporter.consoleReporter ] do
    Spec.describe "spago" do
      -- TODO: script
      Cli.spec
      Init.spec
      Sources.spec
      Install.spec
      Uninstall.spec
      Ls.spec
      Build.spec
      Repl.spec
      Run.spec
      Test.spec
      Bundle.spec
      Registry.spec
      Docs.spec
      Upgrade.spec
      Publish.spec
      Graph.spec
      Spec.describe "miscellaneous" do
        Lock.spec
        Unit.spec
        Glob.spec
        Errors.spec
        Config.spec<|MERGE_RESOLUTION|>--- conflicted
+++ resolved
@@ -7,11 +7,8 @@
 import Effect.Aff (Milliseconds(..))
 import Test.Spago.Build as Build
 import Test.Spago.Bundle as Bundle
-<<<<<<< HEAD
+import Test.Spago.Cli as Cli
 import Test.Spago.Config as Config
-=======
-import Test.Spago.Cli as Cli
->>>>>>> c4c9641f
 import Test.Spago.Docs as Docs
 import Test.Spago.Errors as Errors
 import Test.Spago.Glob as Glob
