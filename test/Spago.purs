module Test.Spago where

import Prelude

import Data.Identity (Identity(..))
import Data.Maybe (Maybe(..))
import Data.Newtype (un)
import Effect (Effect)
import Effect.Aff (Milliseconds(..))
import Effect.Aff as Aff
import Test.Spago.Build as Build
import Test.Spago.Bundle as Bundle
import Test.Spago.Docs as Docs
import Test.Spago.Init as Init
import Test.Spago.Install as Install
import Test.Spago.Lock as Lock
import Test.Spago.Ls as Ls
import Test.Spago.Registry as Registry
import Test.Spago.Run as Run
import Test.Spago.Sources as Sources
import Test.Spago.Test as Test
import Test.Spago.Unit as Unit
import Test.Spec as Spec
import Test.Spec.Reporter as Spec.Reporter
import Test.Spec.Runner as Spec.Runner

testConfig :: Spec.Runner.Config
testConfig =
  { slow: Milliseconds 10_000.0
  , timeout: Just (Milliseconds 90_000.0)
  , exit: true
  }

main :: Effect Unit
main = Aff.launchAff_ $ void $ un Identity $ Spec.Runner.runSpecT testConfig [ Spec.Reporter.consoleReporter ] do
  Spec.describe "spago" do
    -- TODO:
    -- Upgrade set?
    -- Script?

    Init.spec
    Sources.spec
    Install.spec
    Ls.spec
    Build.spec
    Run.spec
    Test.spec
    Bundle.spec
<<<<<<< HEAD
    Registry.spec
=======
    Docs.spec
>>>>>>> a0deec82
    Spec.describe "miscellaneous" do
      Lock.spec
  Unit.spec
<|MERGE_RESOLUTION|>--- conflicted
+++ resolved
@@ -46,11 +46,8 @@
     Run.spec
     Test.spec
     Bundle.spec
-<<<<<<< HEAD
     Registry.spec
-=======
     Docs.spec
->>>>>>> a0deec82
     Spec.describe "miscellaneous" do
       Lock.spec
   Unit.spec
