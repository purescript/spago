module Spago.Packages
  ( initProject
  , install
  , sources
  , verify
  , listPackages
  , getGlobs
  , getJsGlobs
  , getDirectDeps
  , getProjectDeps
  , PackageSet.upgradePackageSet
  , PackageSet.freeze
  , PackageSet.packagesPath
  , PackagesFilter(..)
  , JsonFlag(..)
  , DepsOnly(..)
  ) where

import           Spago.Prelude

import qualified Control.Monad.State.Lazy as State
import           Data.Aeson               as Aeson
import qualified Data.List                as List
import qualified Data.Map                 as Map
import qualified Data.Set                 as Set
import qualified Data.Text                as Text
import qualified Data.Text.Lazy           as LT
import qualified Data.Text.Lazy.Encoding  as LT

<<<<<<< HEAD
import qualified Spago.Config            as Config
import qualified Spago.FetchPackage      as Fetch
import           Spago.GlobalCache       (CacheFlag (..))
import qualified Spago.Messages          as Messages
import qualified Spago.PackageSet        as PackageSet
import qualified Spago.Purs              as Purs
import qualified Spago.Templates         as Templates
=======
import           Spago.Config             (Config (..))
import qualified Spago.Config             as Config
import qualified Spago.FetchPackage       as Fetch
import           Spago.GlobalCache        (CacheFlag (..))
import qualified Spago.Messages           as Messages
import qualified Spago.PackageSet         as PackageSet
import qualified Spago.Purs               as Purs
import qualified Spago.Templates          as Templates
>>>>>>> 46f0f7c3

import           Spago.Types              as PackageSet


-- | Init a new Spago project:
--   - create `packages.dhall` to manage the package set, overrides, etc
--   - create `spago.dhall` to manage project config: name, deps, etc
--   - create an example `src` folder (if needed)
--   - create an example `test` folder (if needed)
initProject :: Spago m => Bool -> m ()
initProject force = do
  echo "Initializing a sample project or migrating an existing one.."

  -- packages.dhall and spago.dhall overwrite can be forced
  PackageSet.makePackageSetFile force
  Config.makeConfig force

  -- Get the latest version of the package set if possible
  PackageSet.upgradePackageSet

  -- If these directories (or files) exist, we skip copying "sample sources"
  -- Because you might want to just init a project with your own source files,
  -- or just migrate a psc-package project
  whenDirNotExists "src" $ do
    copyIfNotExists "src/Main.purs" Templates.srcMain

  whenDirNotExists "test" $ do
    copyIfNotExists "test/Main.purs" Templates.testMain

  copyIfNotExists ".gitignore" Templates.gitignore

  echo "Set up a local Spago project."
  echo "Try running `spago build`"

  where
    whenDirNotExists dir action = do
      let dirPath = pathFromText dir
      dirExists <- testdir dirPath
      case dirExists of
        True -> echo $ Messages.foundExistingDirectory dir
        False -> do
          mktree dirPath
          action

    copyIfNotExists dest srcTemplate = do
      (testfile dest) >>= \case
        True  -> echo $ Messages.foundExistingFile dest
        False -> writeTextFile dest srcTemplate


-- | Only build deps and ignore input paths
data DepsOnly = DepsOnly | AllSources

getGlobs :: [(PackageName, Package)] -> DepsOnly -> [Purs.SourcePath] -> [Purs.SourcePath]
getGlobs deps depsOnly configSourcePaths
  = map (\pair
          -> Purs.SourcePath $ Text.pack $ Fetch.getLocalCacheDir pair
          <> "/src/**/*.purs") deps
  <> case depsOnly of
    DepsOnly   -> []
    AllSources -> configSourcePaths


getJsGlobs :: [(PackageName, Package)] -> DepsOnly -> [Purs.SourcePath] -> [Purs.SourcePath]
getJsGlobs deps depsOnly configSourcePaths
  = map (\pair
          -> Purs.SourcePath $ Text.pack $ Fetch.getLocalCacheDir pair
          <> "/src/**/*.js") deps
  <> case depsOnly of
    DepsOnly   -> []
    AllSources -> Purs.SourcePath . Text.replace ".purs" ".js" . Purs.unSourcePath
      <$> configSourcePaths


-- | Return the direct dependencies of the current project
getDirectDeps :: Spago m => Config -> m [(PackageName, Package)]
getDirectDeps Config{..} = do
  let PackageSet{..} = packageSet
  for dependencies $ \dep ->
    case Map.lookup dep packagesDB of
      Nothing ->
        die $ pkgNotFoundMsg packagesDB (NotFoundError dep)
      Just pkg ->
        pure (dep, pkg)


-- | Return all the transitive dependencies of the current project
getProjectDeps :: Spago m => Config -> m [(PackageName, Package)]
getProjectDeps Config{..} = getTransitiveDeps packageSet dependencies


-- | Return the transitive dependencies of a list of packages
getTransitiveDeps :: Spago m => PackageSet -> [PackageName] -> m [(PackageName, Package)]
getTransitiveDeps PackageSet{..} deps = do
  echoDebug "Getting transitive deps"
  let (packageMap, notFoundErrors, cycleErrors) = State.evalState (fold <$> traverse (go mempty) deps) mempty

  handleErrors (Map.toList packageMap) (Set.toList notFoundErrors) (Set.toList cycleErrors)
  where
    handleErrors packageMap notFoundErrors cycleErrors
      | not (null cycleErrors) = die $ "The following packages have circular dependencies:\n" <> (Text.intercalate "\n" . fmap pkgCycleMsg) cycleErrors
      | not (null notFoundErrors) = die $ "The following packages do not exist in your package set:\n" <> (Text.intercalate "\n" . fmap (pkgNotFoundMsg packagesDB)) notFoundErrors
      | otherwise = pure packageMap

    pkgCycleMsg (CycleError pkg) = "  - " <> packageName pkg

    go seen dep
      | dep `Set.member` seen =
          pure (mempty, mempty, Set.singleton $ CycleError dep)
      | otherwise = do
          cache <- State.get
          case Map.lookup dep cache of
            Just allDeps ->
              pure (allDeps, mempty, mempty)
            Nothing | Just packageInfo@Package{..} <- Map.lookup dep packagesDB -> do
              (childDeps, notFoundErrors, cycleErrors) <- fold <$> traverse (go (Set.insert dep seen)) dependencies
              let allDeps = Map.insert dep packageInfo childDeps
              when (null notFoundErrors && null cycleErrors) $ do
                State.modify $ Map.insert dep allDeps
              pure (allDeps, notFoundErrors, cycleErrors)
            Nothing ->
              pure (mempty, Set.singleton $ NotFoundError dep, mempty)


pkgNotFoundMsg :: Map PackageName Package -> NotFoundError PackageName -> Text
pkgNotFoundMsg packagesDB (NotFoundError pkg) = "  - " <> packageName pkg <> extraHelp
  where
    extraHelp = case suggestedPkg of
      Just pkg' | Map.member pkg' packagesDB ->
        ", but `" <> packageName pkg' <> "` does, did you mean that instead?"
      Just pkg' ->
        ", and nor does `" <> packageName pkg' <> "`"
      Nothing ->
        ""
    suggestedPkg = do
      sansPrefix <- Text.stripPrefix "purescript-" (packageName pkg)
      Just (PackageName sansPrefix)


newtype NotFoundError a = NotFoundError a deriving (Eq, Ord)
newtype CycleError a = CycleError a deriving (Eq, Ord)


getReverseDeps  :: PackageSet -> PackageName -> IO [(PackageName, Package)]
getReverseDeps packageSet@PackageSet{..} dep = do
    List.nub <$> foldMap go (Map.toList packagesDB)
  where
    go pair@(packageName, Package{..}) = do
      case List.find (== dep) dependencies of
        Nothing -> return mempty
        Just _ -> do
          innerDeps <- getReverseDeps packageSet packageName
          return $ pair : innerDeps


-- | Fetch all dependencies into `.spago/`
install :: Spago m => Maybe CacheFlag -> [PackageName] -> m ()
install cacheFlag newPackages = do
  echoDebug "Running `spago install`"
  config@Config{ packageSet = PackageSet{..}, ..} <- Config.ensureConfig

  -- Try fetching the dependencies with the new names too
  let newConfig :: Config
      newConfig = config { dependencies = dependencies <> newPackages }
  deps <- getProjectDeps newConfig

  -- If the above doesn't fail, write the new packages to the config
  -- Also skip the write if there are no new packages to be written
  case newPackages of
    []         -> pure ()
    additional -> Config.addDependencies config additional

  Fetch.fetchPackages cacheFlag deps packagesMinPursVersion


data PackagesFilter = TransitiveDeps | DirectDeps

data JsonFlag = JsonOutputNo | JsonOutputYes

data JsonPackageOutput = JsonPackageOutput
  { json_packageName :: !Text
  , json_repo        :: !Value
  , json_version     :: !Text
  }
  deriving (Eq, Show, Generic)

instance ToJSON JsonPackageOutput where
  toJSON = Aeson.genericToJSON Aeson.defaultOptions
    { fieldLabelModifier = drop 5
    }

encodeJsonPackageOutput :: JsonPackageOutput -> Text
encodeJsonPackageOutput = LT.toStrict . LT.decodeUtf8 . Aeson.encode

-- | A list of the packages that can be added to this project
listPackages :: Spago m => Maybe PackagesFilter -> JsonFlag -> m ()
listPackages packagesFilter jsonFlag = do
  echoDebug "Running `listPackages`"
  Config{packageSet = packageSet@PackageSet{..}, ..} <- Config.ensureConfig
  packagesToList :: [(PackageName, Package)] <- case packagesFilter of
    Nothing             -> pure $ Map.toList $ packagesDB
    Just TransitiveDeps -> getTransitiveDeps packageSet dependencies
    Just DirectDeps     -> pure $ Map.toList
      $ Map.restrictKeys packagesDB (Set.fromList dependencies)

  case packagesToList of
    [] -> echo "There are no dependencies listed in your spago.dhall"
    _  -> traverse_ echo $ formatPackageNames packagesToList

  where
    formatPackageNames = case jsonFlag of
      JsonOutputYes -> formatPackageNamesJson
      JsonOutputNo  -> formatPackageNamesText

    -- | Format all the packages from the config in JSON
    formatPackageNamesJson :: [(PackageName, Package)] -> [Text]
    formatPackageNamesJson pkgs =
      let
        asJson (PackageName{..}, Package{ location = loc@PackageSet.Remote{..}, ..})
          = JsonPackageOutput
              { json_packageName = packageName
              , json_repo = toJSON loc
              , json_version = version
              }
        asJson (PackageName{..}, Package { location = loc@PackageSet.Local{..}, ..})
          = JsonPackageOutput
              { json_packageName = packageName
              , json_repo = toJSON loc
              , json_version = "local"
              }
      in map (encodeJsonPackageOutput . asJson) pkgs

    -- | Format all the package names from the configuration
    formatPackageNamesText :: [(PackageName, Package)] -> [Text]
    formatPackageNamesText pkgs =
      let
        showVersion PackageSet.Remote{..} = version
        showVersion _                     = "local"

        showLocation PackageSet.Remote{ repo = Repo repo } = "Remote " <> surroundQuote repo
        showLocation PackageSet.Local{..}                  = "Local " <> surroundQuote localPath

        longestName = maximum $ fmap (Text.length . packageName . fst) pkgs
        longestVersion = maximum $ fmap (Text.length . showVersion . location . snd) pkgs

        renderPkg (PackageName{..}, Package{..})
          = leftPad longestName packageName <> " "
          <> leftPad longestVersion (showVersion location) <> "   "
          <> showLocation location
      in map renderPkg pkgs

    leftPad :: Int -> Text -> Text
    leftPad n s
      | Text.length s < n  = s <> Text.replicate (n - Text.length s) " "
      | otherwise = s


-- | Get source globs of dependencies listed in `spago.dhall`
sources :: Spago m => m ()
sources = do
  echoDebug "Running `spago sources`"
  config <- Config.ensureConfig
  deps <- getProjectDeps config
  _ <- traverse echo
    $ fmap Purs.unSourcePath
    $ getGlobs deps AllSources
    $ Config.configSourcePaths config
  pure ()


verify :: Spago m => Maybe CacheFlag -> Maybe PackageName -> m ()
verify cacheFlag maybePackage = do
  echoDebug "Running `spago verify`"
  Config{ packageSet = packageSet@PackageSet{..}, ..} <- Config.ensureConfig
  case maybePackage of
    -- If no package is specified, verify all of them
    Nothing -> verifyPackages packageSet (Map.toList packagesDB)
    -- In case we have a package, search in the package set for it
    Just packageName -> do
      case Map.lookup packageName packagesDB of
        Nothing -> die $ "No packages found with the name " <> Text.pack (show packageName)
        -- When verifying a single package we check the reverse deps/referrers
        -- because we want to make sure the it doesn't break them
        -- (without having to check the whole set of course, that would work
        -- as well but would be much slower)
        Just package -> do
          reverseDeps <- liftIO $ getReverseDeps packageSet packageName
          let toVerify = [(packageName, package)] <> reverseDeps
          verifyPackages packageSet toVerify
  where
    verifyPackages :: Spago m => PackageSet -> [(PackageName, Package)] -> m ()
    verifyPackages packageSet packages = do
      echo $ Messages.verifying $ length packages
      traverse_ (verifyPackage packageSet) (fst <$> packages)

    verifyPackage :: Spago m => PackageSet -> PackageName -> m ()
    verifyPackage packageSet@PackageSet{..} name = do
      deps <- getTransitiveDeps packageSet [name]
      let globs = getGlobs deps DepsOnly []
          quotedName = surroundQuote $ packageName name
      Fetch.fetchPackages cacheFlag deps packagesMinPursVersion
      echo $ "Verifying package " <> quotedName
      Purs.compile globs []
      echo $ "Successfully verified " <> quotedName<|MERGE_RESOLUTION|>--- conflicted
+++ resolved
@@ -27,16 +27,6 @@
 import qualified Data.Text.Lazy           as LT
 import qualified Data.Text.Lazy.Encoding  as LT
 
-<<<<<<< HEAD
-import qualified Spago.Config            as Config
-import qualified Spago.FetchPackage      as Fetch
-import           Spago.GlobalCache       (CacheFlag (..))
-import qualified Spago.Messages          as Messages
-import qualified Spago.PackageSet        as PackageSet
-import qualified Spago.Purs              as Purs
-import qualified Spago.Templates         as Templates
-=======
-import           Spago.Config             (Config (..))
 import qualified Spago.Config             as Config
 import qualified Spago.FetchPackage       as Fetch
 import           Spago.GlobalCache        (CacheFlag (..))
@@ -44,7 +34,6 @@
 import qualified Spago.PackageSet         as PackageSet
 import qualified Spago.Purs               as Purs
 import qualified Spago.Templates          as Templates
->>>>>>> 46f0f7c3
 
 import           Spago.Types              as PackageSet
 
