--- conflicted
+++ resolved
@@ -2,7 +2,6 @@
 module Spago.Config
   ( makeConfig
   , ensureConfig
-  , ensurePublishConfig
   , addDependencies
   , parsePackage
   , Config(..)
@@ -45,17 +44,17 @@
   , dependencies      :: [PackageName]
   , packageSet        :: PackageSet
   , configSourcePaths :: [Purs.SourcePath]
+  , publishConfig     :: Either (Dhall.ReadError Dhall.TypeCheck.X) PublishConfig
   } deriving (Show, Generic)
 
 -- | The extra fields that are only needed for publishing libraries.
 data PublishConfig = PublishConfig
-  { license           :: Text
-  , repository        :: Text
+  { publishLicense    :: Text
+  , publishRepository :: Text
   } deriving (Show, Generic)
 
 type Expr = Dhall.DhallExpr Dhall.Import
 type ResolvedExpr = Dhall.DhallExpr Dhall.TypeCheck.X
-
 
 
 isLocationType :: (Eq s, Eq a) => Dhall.Expr s a -> Bool
@@ -72,6 +71,7 @@
 
 dependenciesType :: Dhall.Type [PackageName]
 dependenciesType = Dhall.list (Dhall.auto :: Dhall.Type PackageName)
+
 
 parsePackage :: MonadIO m => MonadThrow m => ResolvedExpr -> m Package
 parsePackage (Dhall.RecordLit ks) = do
@@ -103,66 +103,14 @@
       pure PackageSet.Package{..}
 parsePackage _expr = die "errr"
 
-type ConfigParser a =
-  Dhall.Map.Map Text (Dhall.DhallExpr Dhall.TypeCheck.X)
-  -> Either (Dhall.ReadError Dhall.TypeCheck.X) a
-
 
 -- | Tries to read in a Spago Config
-parseConfig :: ConfigParser Config
-parseConfig ks = do
-
-  let packageTyp      = Dhall.genericAuto :: Dhall.Type Package
-      packageNamesTyp = Dhall.list (Dhall.auto :: Dhall.Type PackageName)
-      sourcesType     = Dhall.list (Dhall.auto :: Dhall.Type Purs.SourcePath)
-  name         <- Dhall.requireTypedKey ks "name" Dhall.strictText
-  dependencies <- Dhall.requireTypedKey ks "dependencies" packageNamesTyp
-  packages     <- Dhall.requireKey ks "packages" $ \case
-    Dhall.RecordLit pkgs -> (Map.mapKeys PackageSet.PackageName . Dhall.Map.toMap)
-      <$> traverse (Dhall.coerceToType packageTyp) pkgs
-    something -> Left $ Dhall.PackagesIsNotRecord something
-  configSourcePaths  <- Dhall.requireTypedKey ks "sources" sourcesType
-
-  let metadataPackageName = PackageSet.PackageName "metadata"
-      (metadataMap, packagesDB) = Map.partitionWithKey (\k _v -> k == metadataPackageName) packages
-      packagesMinPursVersion = join
-        $ fmap (hush . Version.semver . (Text.replace "v" "") . PackageSet.version)
-        $ Map.lookup metadataPackageName metadataMap
-      packageSet = PackageSet.PackageSet{..}
-
-  Right $ Config{..}
-
-
-parsePublishConfig :: ConfigParser PublishConfig
-parsePublishConfig ks = do
-  license <- Dhall.requireTypedKey ks "license" Dhall.strictText
-  repository <- Dhall.requireTypedKey ks "repository" Dhall.strictText
-  Right $ PublishConfig{..}
-
-
--- | Checks that the Spago config is there and readable
-ensureConfig :: Spago m => m Config
-ensureConfig = ensureConfigInternal parseConfig
-
-
--- | Checks that the Spago config is there and has all the fields required for publishing.
-ensurePublishConfig :: Spago m => m PublishConfig
-ensurePublishConfig = ensureConfigInternal parsePublishConfig
-
-
-ensureConfigInternal :: Spago m => ConfigParser a -> m a
-ensureConfigInternal parseMap = do
-
-  exists <- testfile path
-  unless exists $ do
-    die $ Messages.cannotFindConfig
-
+parseConfig :: Spago m => m Config
+parseConfig = do
   withConfigAST $ pure . addSourcePaths
-
   expr <- liftIO $ Dhall.inputExpr $ "./" <> pathText
   case expr of
     Dhall.RecordLit ks -> do
-<<<<<<< HEAD
       packages :: Map PackageName Package <- Dhall.requireKey ks "packages" (\case
         Dhall.RecordLit pkgs ->
           fmap (Map.mapKeys PackageSet.PackageName . Dhall.Map.toMap)
@@ -173,6 +121,12 @@
       name              <- Dhall.requireTypedKey ks "name" Dhall.strictText
       dependencies      <- Dhall.requireTypedKey ks "dependencies" dependenciesType
       configSourcePaths <- Dhall.requireTypedKey ks "sources" sourcesType
+
+      let ensurePublishConfig = do
+            license    <- Dhall.requireTypedKey ks "license" Dhall.strictText
+            repository <- Dhall.requireTypedKey ks "repository" Dhall.strictText
+            pure PublishConfig{..}
+      publishConfig <- try ensurePublishConfig
 
       let metadataPackageName = PackageSet.PackageName "metadata"
       let (metadataMap, packagesDB) = Map.partitionWithKey (\k _v -> k == metadataPackageName) packages
@@ -182,16 +136,22 @@
       let packageSet = PackageSet.PackageSet{..}
 
       pure Config{..}
-=======
-      case parseMap ks of
-        Right config -> do
-          PackageSet.ensureFrozen
-          pure config
-        Left err     -> throwM err
->>>>>>> 3be573a0
     _ -> case Dhall.TypeCheck.typeOf expr of
       Right e  -> throwM $ Dhall.ConfigIsNotRecord e
       Left err -> throwM $ err
+
+
+-- | Checks that the Spago config is there and readable
+ensureConfig :: Spago m => m Config
+ensureConfig = do
+  exists <- testfile path
+  unless exists $ do
+    die $ Messages.cannotFindConfig
+  try parseConfig >>= \case
+    Right config -> do
+      PackageSet.ensureFrozen
+      pure config
+    Left (err :: Dhall.ReadError Dhall.TypeCheck.X) -> throwM err
 
 
 -- | Copies over `spago.dhall` to set up a Spago project.
@@ -255,25 +215,32 @@
         seens = Seq.scanl (flip Set.insert) Set.empty xs
 addRawDeps _ _ other = pure other
 
-
 addSourcePaths :: Expr -> Expr
 addSourcePaths (Dhall.RecordLit kvs)
   | isConfigV1 kvs = Dhall.RecordLit
     $ Dhall.Map.insert "sources" (Dhall.ListLit Nothing $ fmap Dhall.toTextLit $ Seq.fromList ["src/**/*.purs", "test/**/*.purs"]) kvs
+  where
+    isConfigV1 (Set.fromList . Dhall.Map.keys -> configKeySet) =
+      let configV1Keys = Set.fromList ["name", "dependencies", "packages"]
+      in configKeySet == configV1Keys
 addSourcePaths expr = expr
+
 
 isConfigV1 (Set.fromList . Dhall.Map.keys -> configKeySet) =
   let configV1Keys = Set.fromList ["name", "dependencies", "packages"]
   in configKeySet == configV1Keys
 
+
 isConfigV2 (Set.fromList . Dhall.Map.keys -> configKeySet) =
   let configV2Keys = Set.fromList ["name", "dependencies", "packages", "sources"]
   in configKeySet == configV2Keys
+
 
 filterDependencies :: Expr -> Expr
 filterDependencies (Dhall.RecordLit kvs)
   | isConfigV2 kvs, Just deps <- Dhall.Map.lookup "dependencies" kvs = deps
 filterDependencies expr = expr
+
 
 -- | Takes a function that manipulates the Dhall AST of the Config, and tries to run it
 --   on the current config. If it succeeds, it writes back to file the result returned.
@@ -287,8 +254,8 @@
     Nothing -> die Messages.cannotFindConfig
     Just (header, expr) -> do
       newExpr <- transformMExpr transform expr
-<<<<<<< HEAD
-      liftIO $ Dhall.writeRawExpr pathText (header, newExpr)
+      liftIO $ Dhall.writeRawExpr shouldFormat pathText (header, newExpr)
+
 
 transformMExpr
   :: MonadIO m
@@ -300,20 +267,6 @@
     Dhall.subExpressions
     rules
     . Dhall.Core.denote
-=======
-      liftIO $ Dhall.writeRawExpr shouldFormat pathText (header, newExpr)
-  where
-    transformMExpr
-      :: Spago m
-      => (Dhall.Expr s Dhall.Import -> m (Dhall.Expr s Dhall.Import))
-      -> Dhall.Expr s Dhall.Import
-      -> m (Dhall.Expr s Dhall.Import)
-    transformMExpr rules =
-      transformMOf
-        Dhall.subExpressions
-        rules
-      . Dhall.Core.denote
->>>>>>> 3be573a0
 
 
 -- | Try to add the `newPackages` to the "dependencies" list in the Config.
