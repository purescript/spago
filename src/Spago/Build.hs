module Spago.Build
  ( build
  , test
  , run
  , repl
  , bundleApp
  , bundleModule
  , docs
  , search
  , script
  ) where

import           Spago.Prelude hiding (link)
import           Spago.Env

import qualified Crypto.Hash          as Hash
import qualified Data.List.NonEmpty   as NonEmpty
import qualified Data.Map             as Map
import qualified Data.Set             as Set
import qualified Data.Text            as Text
import           System.Directory     (getCurrentDirectory)
import           System.FilePath      (splitDirectories)
import qualified System.FilePath.Glob as Glob
import qualified System.IO            as Sys
import qualified System.IO.Temp       as Temp
import qualified System.IO.Utf8       as Utf8
import qualified Turtle
import qualified System.Process       as Process
import qualified Web.Browser          as Browser

import qualified Spago.Command.Path   as Path
import qualified Spago.RunEnv         as Run
import qualified Spago.Config         as Config
import qualified Spago.FetchPackage   as Fetch
import qualified Spago.Messages       as Messages
import qualified Spago.Packages       as Packages
import qualified Spago.Purs           as Purs
import qualified Spago.Templates      as Templates
import qualified Spago.Watch          as Watch


prepareBundleDefaults
  :: Maybe ModuleName
  -> Maybe TargetPath
  -> (ModuleName, TargetPath)
prepareBundleDefaults maybeModuleName maybeTargetPath = (moduleName, targetPath)
  where
    moduleName = fromMaybe (ModuleName "Main") maybeModuleName
    targetPath = fromMaybe (TargetPath "index.js") maybeTargetPath

--   eventually running some other action after the build
build :: HasBuildEnv env => Maybe (RIO Env ()) -> RIO env ()
build maybePostBuild = do
  logDebug "Running `spago build`"
  BuildOptions{..} <- view (the @BuildOptions)
  Config{..} <- view (the @Config)
  deps <- Packages.getProjectDeps
  let partitionedGlobs@(Packages.Globs{..}) = Packages.getGlobs deps depsOnly (toList configSourcePaths)
      allPsGlobs = Packages.getGlobsSourcePaths partitionedGlobs <> sourcePaths
      allJsGlobs = Packages.getJsGlobs deps depsOnly (toList configSourcePaths) <> sourcePaths

      checkImports = do
        maybeGraph <- view (the @Graph)
        for_ maybeGraph $ \(Purs.ModuleGraph moduleGraph) -> do
              let
                matchesGlob :: Sys.FilePath -> SourcePath -> Bool
                matchesGlob path sourcePath =
                  Glob.match (Glob.compile (Text.unpack (unSourcePath sourcePath))) path

                isProjectFile :: Sys.FilePath -> Bool
                isProjectFile path =
                  any (matchesGlob path) (fromMaybe [] projectGlobs)

                projectModules :: [ModuleName]
                projectModules =
                  map fst
                    $ filter (\(_, Purs.ModuleGraphNode{..}) -> isProjectFile (Text.unpack graphNodePath))
                    $ Map.toList moduleGraph

                getImports :: ModuleName -> Set ModuleName
                getImports = maybe Set.empty (Set.fromList . graphNodeDepends) . flip Map.lookup moduleGraph

                -- All package modules that are imported from our project files
                importedPackageModules :: Set ModuleName
                importedPackageModules =
                  Set.difference
                    (foldMap getImports projectModules)
                    (Set.fromList projectModules)

                getPackageFromPath :: Text -> Maybe PackageName
                getPackageFromPath path =
                  fmap fst
                    $ find (\(_, sourcePath) -> matchesGlob (Text.unpack path) sourcePath)
                    $ Map.toList depsGlobs

                importedPackages :: Set PackageName
                importedPackages =
                  Set.fromList
                    $ mapMaybe (getPackageFromPath . graphNodePath <=< flip Map.lookup moduleGraph)
                    $ Set.toList importedPackageModules

                dependencyPackages :: Set PackageName
                dependencyPackages = dependencies

              let
                unusedPackages =
                  fmap packageName
                    $ Set.toList
                    $ Set.difference dependencyPackages importedPackages

                transitivePackages =
                  fmap packageName
                    $ Set.toList
                    $ Set.difference importedPackages dependencyPackages

              unless (null unusedPackages || depsOnly == DepsOnly) $ do
                logWarn $ display $ Messages.unusedDependency unusedPackages

              unless (null transitivePackages) $ do
                die [ display $ Messages.sourceImportsTransitiveDependency transitivePackages ]


      buildBackend globs = do
        case alternateBackend of
          Nothing ->
              Purs.compile globs pursArgs
          Just backend -> do
              when (isJust $ Purs.findFlag 'g' "codegen" pursArgs) $
                die
                  [ "Can't pass `--codegen` option to build when using a backend"
                  , "Hint: No need to pass `--codegen corefn` explicitly when using the `backend` option."
                  , "Remove the argument to solve the error"
                  ]
              Purs.compile globs $ pursArgs ++ [ PursArg "--codegen", PursArg "corefn" ]

              logDebug $ display $ "Compiling with backend \"" <> backend <> "\""
              let backendCmd = backend -- In future there will be some arguments here
              logDebug $ "Running command `" <> display backendCmd <> "`"
              shell backendCmd empty >>= \case
                ExitSuccess   -> pure ()
                ExitFailure n -> die [ "Backend " <> displayShow backend <> " exited with error:" <> repr n ]
        checkImports

      buildAction globs = do
        env <- Run.getEnv
        let action = buildBackend globs >> (runRIO env $ fromMaybe (pure ()) maybePostBuild)
        runCommands "Before" beforeCommands
        action `onException` (runCommands "Else" elseCommands)
        runCommands "Then" thenCommands

  case shouldWatch of
    BuildOnce -> buildAction allPsGlobs
    Watch -> do
      (psMatches, psMismatches) <- partitionGlobs $ unwrap <$> allPsGlobs
      (jsMatches, jsMismatches) <- partitionGlobs $ unwrap <$> allJsGlobs

      case NonEmpty.nonEmpty (psMismatches <> jsMismatches) of
        Nothing -> pure ()
        Just mismatches -> logWarn $ display $ Messages.globsDoNotMatchWhenWatching $ NonEmpty.nub $ Text.pack <$> mismatches

      absolutePSGlobs <- traverse makeAbsolute psMatches
      absoluteJSGlobs <- traverse makeAbsolute jsMatches

      Watch.watch
        (Set.fromAscList $ fmap (Glob.compile . collapse) . removeDotSpago $ absolutePSGlobs <> absoluteJSGlobs)
        shouldClear
        allowIgnored
        (buildAction (wrap <$> psMatches))

  where
    runCommands :: HasLogFunc env => Text -> [Text] -> RIO env ()
    runCommands label = traverse_ runCommand
      where
      runCommand command = shell command empty >>= \case
        ExitSuccess   -> pure ()
        ExitFailure n -> die [ repr label <> " command failed. exit code: " <> repr n ]

    partitionGlobs :: [Sys.FilePath] -> RIO env ([Sys.FilePath], [Sys.FilePath])
    partitionGlobs = foldrM go ([],[])
      where
      go sourcePath (matches, mismatches) = do
        let parentDir = Watch.globToParent $ Glob.compile sourcePath
        paths <- liftIO $ Glob.glob parentDir
        pure $ if null paths
          then (matches, parentDir : mismatches)
          else (sourcePath : matches, mismatches)

    wrap   = SourcePath . Text.pack
    unwrap = Text.unpack . unSourcePath
    removeDotSpago = filter (\glob -> ".spago" `notElem` (splitDirectories glob))
    collapse = Turtle.encodeString . Turtle.collapse . Turtle.decodeString

-- | Start a repl
repl
  :: (HasEnv env)
  => [PackageName]
  -> [SourcePath]
  -> [PursArg]
  -> Packages.DepsOnly
  -> RIO env ()
repl newPackages sourcePaths pursArgs depsOnly = do
  logDebug "Running `spago repl`"
  purs <- Run.getPurs NoPsa
  Config.ensureConfig >>= \case
    Right config -> Run.withInstallEnv' (Just (ensurePsciSupportIncluded config)) (replAction purs)
    Left err -> do
      logDebug err
      GlobalCache cacheDir _ <- view (the @GlobalCache)
      Temp.withTempDirectory cacheDir "spago-repl-tmp" $ \dir -> do
        Turtle.cd (Turtle.decodeString dir)

        writeTextFile ".purs-repl" Templates.pursRepl

<<<<<<< HEAD
        let dependencies = [ PackageName "effect", PackageName "console" ] <> newPackages
=======
        let dependencies = Set.fromList $ [ PackageName "effect", PackageName "console", PackageName "psci-support" ] <> newPackages
>>>>>>> aa7c0de6

        config <- Run.withPursEnv NoPsa $ do
          Config.makeTempConfig dependencies Nothing Set.empty Nothing

        Run.withInstallEnv' (Just (ensurePsciSupportIncluded config)) (replAction purs)
  where
    packagePsciSupport = PackageName "psci-support"

    ensurePsciSupportIncluded :: Config -> Config
    ensurePsciSupportIncluded originalConfig@Config{dependencies = originalDeps}
      | packagePsciSupport `elem` originalDeps = originalConfig
      | otherwise = originalConfig { dependencies = packagePsciSupport : originalDeps }

    replAction purs = do
      Config{..} <- view (the @Config)
      deps <- Packages.getProjectDeps
      let
        globs =
          Packages.getGlobsSourcePaths $ Packages.getGlobs deps depsOnly (toList $ configSourcePaths <> Set.fromList sourcePaths)
      Fetch.fetchPackages deps
      runRIO purs $ Purs.repl globs pursArgs


-- | Test the project: compile and run "Test.Main"
--   (or the provided module name) with node
test :: HasBuildEnv env => Maybe ModuleName -> [BackendArg] -> RIO env ()
test maybeModuleName extraArgs = do
  logDebug "Running `Spago.Build.test`"
  let moduleName = fromMaybe (ModuleName "Test.Main") maybeModuleName
  Config.Config { alternateBackend } <- view (the @Config)

  -- We check if the test module is included in the build and spit out a nice error if it isn't (see #383)
  maybeGraph <- view (the @Graph)
  for_ maybeGraph $ \(ModuleGraph moduleMap) -> when (isNothing $ Map.lookup moduleName moduleMap) $
    die [ "Module '" <> (display . unModuleName) moduleName <> "' not found! Are you including it in your build?" ]

  sourceDir <- Turtle.pwd
  let dirs = RunDirectories sourceDir sourceDir
  runBackend alternateBackend dirs moduleName (Just "Tests succeeded.") "Tests failed: " extraArgs


-- | Run the project: compile and run "Main"
--   (or the provided module name) with node
run :: HasBuildEnv env => Maybe ModuleName -> [BackendArg] -> RIO env ()
run maybeModuleName extraArgs = do
  Config.Config { alternateBackend } <- view (the @Config)
  let moduleName = fromMaybe (ModuleName "Main") maybeModuleName
  sourceDir <- Turtle.pwd
  let dirs = RunDirectories sourceDir sourceDir
  runBackend alternateBackend dirs moduleName Nothing "Running failed; " extraArgs


-- | Run the select module as a script: init, compile, and run the provided module
script
  :: (HasEnv env)
  => Text
  -> Maybe Text
  -> [PackageName]
  -> ScriptBuildOptions
  -> RIO env ()
script modulePath tag packageDeps opts = do
  logDebug "Running `spago script`"
  absoluteModulePath <- fmap Text.pack (makeAbsolute (Text.unpack modulePath))
  currentDir <- Turtle.pwd

  -- This is the part where we make sure that the script reuses the same folder
  -- if run with the same options more than once. We do that by making a folder
  -- in the system temp directory, and naming it with the hash of the script
  -- path together with the command options
  let sha256 :: String -> String
      sha256 = show . (Hash.hash :: ByteString -> Hash.Digest Hash.SHA256) . Turtle.fromString
  systemTemp <- liftIO $ Temp.getCanonicalTemporaryDirectory
  let stableHash = sha256 (Text.unpack absoluteModulePath <> show tag <> show packageDeps <> show opts)
  let scriptDirPath = Turtle.decodeString (systemTemp </> "spago-script-tmp-" <> stableHash)
  logDebug $ "Found a system temp directory: " <> displayShow systemTemp

  -- We now create and cd into this new temp directory
  logWarn $ "Creating semi-temp directory to run the script: " <> displayShow scriptDirPath
  Turtle.mktree scriptDirPath
  Turtle.cd scriptDirPath

  let dependencies = Set.fromList $ [ PackageName "effect", PackageName "console", PackageName "prelude" ] <> packageDeps

  config <- Run.withPursEnv NoPsa $ do
    Config.makeTempConfig dependencies Nothing (Set.fromList [ SourcePath absoluteModulePath ]) tag

  let runDirs :: RunDirectories
      runDirs = RunDirectories scriptDirPath currentDir

  Run.withBuildEnv' (Just config) NoPsa buildOpts (runAction runDirs)
  where
    buildOpts = fromScriptOptions defaultBuildOptions opts
    runAction dirs = runBackend Nothing dirs (ModuleName "Main") Nothing "Script failed to run; " []


data RunDirectories = RunDirectories { sourceDir :: FilePath, executeDir :: FilePath }

-- | Run the project with node (or the chosen alternate backend):
--   compile and run the provided ModuleName
runBackend
  :: HasBuildEnv env
  => Maybe Text
  -> RunDirectories
  -> ModuleName
  -> Maybe Text
  -> Text
  -> [BackendArg]
  -> RIO env ()
runBackend maybeBackend RunDirectories{ sourceDir, executeDir } moduleName maybeSuccessMessage failureMessage extraArgs = do
  logDebug $ display $ "Running with backend: " <> fromMaybe "nodejs" maybeBackend
  BuildOptions{ pursArgs } <- view (the @BuildOptions)
  let postBuild = maybe (nodeAction $ Path.getOutputPath pursArgs) backendAction maybeBackend
  build (Just postBuild)
  where
    fromFilePath = Text.pack . Turtle.encodeString
    runJsSource = fromFilePath (sourceDir Turtle.</> ".spago/run.js")
    nodeArgs = Text.intercalate " " $ map unBackendArg extraArgs
    nodeContents outputPath' =
      fold
        [ "#!/usr/bin/env node\n\n"
        , "require('"
        , Text.replace "\\" "/" (fromFilePath sourceDir)
        , "/"
        , Text.pack outputPath'
        , "/"
        , unModuleName moduleName
        , "').main()"
        ]
    nodeCmd = "node " <> runJsSource <> " " <> nodeArgs
    nodeAction outputPath' = do
      logDebug $ "Writing " <> displayShow @Text runJsSource
      writeTextFile runJsSource (nodeContents outputPath')
      void $ chmod executable $ pathFromText runJsSource
      -- cd to executeDir in case it isn't the same as sourceDir
      logDebug $ "Executing from: " <> displayShow @FilePath executeDir
      Turtle.cd executeDir
      -- We build a process by hand here because we need to forward the stdin to the backend process
      let processWithStdin = (Process.shell (Text.unpack nodeCmd)) { Process.std_in = Process.Inherit }
      Turtle.system processWithStdin empty >>= \case
        ExitSuccess   -> maybe (pure ()) (logInfo . display) maybeSuccessMessage
        ExitFailure n -> die [ display failureMessage <> "exit code: " <> repr n ]
    backendAction backend = do
      let args :: [Text] = ["--run", unModuleName moduleName <> ".main"] <> fmap unBackendArg extraArgs
      logDebug $ display $ "Running command `" <> backend <> " " <> Text.unwords args <> "`"
      Turtle.proc backend args empty >>= \case
        ExitSuccess   -> maybe (pure ()) (logInfo . display) maybeSuccessMessage
        ExitFailure n -> die [ display failureMessage <> "Backend " <> displayShow backend <> " exited with error:" <> repr n ]

-- | Bundle the project to a js file
bundleApp
  :: HasEnv env
  => WithMain
  -> Maybe ModuleName
  -> Maybe TargetPath
  -> NoBuild
  -> BuildOptions
  -> UsePsa
  -> RIO env ()
bundleApp withMain maybeModuleName maybeTargetPath noBuild buildOpts usePsa =
  let (moduleName, targetPath) = prepareBundleDefaults maybeModuleName maybeTargetPath
      bundleAction = Purs.bundle withMain (withSourceMap buildOpts) moduleName targetPath
  in case noBuild of
    DoBuild -> Run.withBuildEnv usePsa buildOpts $ build (Just bundleAction)
    NoBuild -> Run.getEnv >>= (flip runRIO) bundleAction

-- | Bundle into a CommonJS module
bundleModule
  :: HasEnv env
  => Maybe ModuleName
  -> Maybe TargetPath
  -> NoBuild
  -> BuildOptions
  -> UsePsa
  -> RIO env ()
bundleModule maybeModuleName maybeTargetPath noBuild buildOpts usePsa = do
  logDebug "Running `bundleModule`"
  let (moduleName, targetPath) = prepareBundleDefaults maybeModuleName maybeTargetPath
      jsExport = Text.unpack $ "\nmodule.exports = PS[\""<> unModuleName moduleName <> "\"];"
      bundleAction = do
        logInfo "Bundling first..."
        Purs.bundle WithoutMain (withSourceMap buildOpts) moduleName targetPath
        -- Here we append the CommonJS export line at the end of the bundle
        try (with
              (appendonly $ pathFromText $ unTargetPath targetPath)
              (\fileHandle -> Utf8.withHandle fileHandle (Sys.hPutStrLn fileHandle jsExport)))
          >>= \case
            Right _ -> logInfo $ display $ "Make module succeeded and output file to " <> unTargetPath targetPath
            Left (n :: SomeException) -> die [ "Make module failed: " <> repr n ]
  case noBuild of
    DoBuild -> Run.withBuildEnv usePsa buildOpts $ build (Just bundleAction)
    NoBuild -> Run.getEnv >>= (flip runRIO) bundleAction

docsSearchTemplate :: (HasType LogFunc env, HasType PursCmd env) => RIO env Text
docsSearchTemplate = ifM (Purs.hasMinPursVersion "0.14.0")
  (pure Templates.docsSearch0011)
  (pure Templates.docsSearch0010)

docsSearchAppTemplate :: (HasType LogFunc env, HasType PursCmd env) => RIO env Text
docsSearchAppTemplate = ifM (Purs.hasMinPursVersion "0.14.0")
  (pure Templates.docsSearchApp0011)
  (pure Templates.docsSearchApp0010)

-- | Generate docs for the `sourcePaths` and run `purescript-docs-search build-index` to patch them.
docs
  :: HasBuildEnv env
  => Maybe Purs.DocsFormat
  -> NoSearch
  -> OpenDocs
  -> RIO env ()
docs format noSearch open = do
  logDebug "Running `spago docs`"
  BuildOptions { sourcePaths, depsOnly } <- view (the @BuildOptions)
  Config{..} <- view (the @Config)
  deps <- Packages.getProjectDeps
  logInfo "Generating documentation for the project. This might take a while..."
  Purs.docs docsFormat $ Packages.getGlobsSourcePaths (Packages.getGlobs deps depsOnly (toList configSourcePaths)) <> sourcePaths

  when isHTMLFormat $ do
    when (noSearch == AddSearch) $ do
      logInfo "Making the documentation searchable..."
      writeTextFile ".spago/purescript-docs-search" =<< docsSearchTemplate
      writeTextFile ".spago/docs-search-app.js" =<< docsSearchAppTemplate
      let cmd = "node .spago/purescript-docs-search build-index --package-name " <> surroundQuote name
      logDebug $ "Running `" <> display cmd <> "`"
      shell cmd empty >>= \case
        ExitSuccess   -> pure ()
        ExitFailure n -> logWarn $ "Failed while trying to make the documentation searchable: " <> repr n

    link <- linkToIndexHtml
    let linkText = "Link: " <> link
    logInfo $ display linkText

    when (open == DoOpenDocs) $ do
      logInfo "Opening in browser..."
      () <$ openLink link

  where
    docsFormat = fromMaybe Purs.Html format
    isHTMLFormat = docsFormat == Purs.Html

    linkToIndexHtml = do
      currentDir <- liftIO $ Text.pack <$> getCurrentDirectory
      return ("file://" <> currentDir <> "/generated-docs/html/index.html")

    openLink link = liftIO $ Browser.openBrowser (Text.unpack link)

-- | Start a search REPL.
search :: HasBuildEnv env => RIO env ()
search = do
  Config{..} <- view (the @Config)
  deps <- Packages.getProjectDeps

  logInfo "Building module metadata..."

  Purs.compile (Packages.getGlobsSourcePaths (Packages.getGlobs deps Packages.AllSources (toList configSourcePaths)))
    [ PursArg "--codegen"
    , PursArg "docs"
    ]

  writeTextFile ".spago/purescript-docs-search" =<< docsSearchTemplate
  let cmd = "node .spago/purescript-docs-search search --package-name " <> surroundQuote name
  logDebug $ "Running `" <> display cmd <> "`"
  viewShell $ callCommand $ Text.unpack cmd<|MERGE_RESOLUTION|>--- conflicted
+++ resolved
@@ -211,11 +211,7 @@
 
         writeTextFile ".purs-repl" Templates.pursRepl
 
-<<<<<<< HEAD
-        let dependencies = [ PackageName "effect", PackageName "console" ] <> newPackages
-=======
-        let dependencies = Set.fromList $ [ PackageName "effect", PackageName "console", PackageName "psci-support" ] <> newPackages
->>>>>>> aa7c0de6
+        let dependencies = Set.fromList $ [ PackageName "effect", PackageName "console" ] <> newPackages
 
         config <- Run.withPursEnv NoPsa $ do
           Config.makeTempConfig dependencies Nothing Set.empty Nothing
