--- conflicted
+++ resolved
@@ -84,38 +84,25 @@
   case noInstall of
     DoInstall -> Fetch.fetchPackages cacheConfig deps packagesMinPursVersion
     NoInstall -> pure ()
-<<<<<<< HEAD
 
   let allPsGlobs = Packages.getGlobs   deps depsOnly configSourcePaths <> sourcePaths
       allJsGlobs = Packages.getJsGlobs deps depsOnly configSourcePaths <> sourcePaths
+
       buildAction globs = do
-        Purs.compile globs pursArgs
-        case maybePostBuild of
-          Just action -> action
-          Nothing     -> pure ()
-
-  absoluteJSGlobs <- makeGlobsAbsolute allJsGlobs
-=======
-  let allGlobs = Packages.getGlobs deps depsOnly configSourcePaths <> sourcePaths
-      buildAction = do
         case alternateBackend of 
           Nothing ->
-              Purs.compile allGlobs pursArgs
+              Purs.compile globs pursArgs
           Just backend -> do
               when (Purs.ExtraArg "--codegen" `List.elem` pursArgs) $ 
                 die "Can't pass `--codegen` option to build when using a backend. Hint: No need to pass `--codegen corefn` explicitly when using the `backend` option. Remove the argument to solve the error"
-              Purs.compile allGlobs $ pursArgs ++ [ Purs.ExtraArg "--codegen", Purs.ExtraArg "corefn" ]
+              Purs.compile globs $ pursArgs ++ [ Purs.ExtraArg "--codegen", Purs.ExtraArg "corefn" ]
 
               shell backend empty >>= \case
                 ExitSuccess   -> pure ()
                 ExitFailure n -> die $ "Backend " <> surroundQuote backend <> " exited with error:" <> repr n
         fromMaybe (pure ()) maybePostBuild
 
-
-  absoluteGlobs <- traverse makeAbsolute $ Text.unpack . Purs.unSourcePath <$> allGlobs
-  absoluteJSGlobs <- traverse makeAbsolute $ Text.unpack . Purs.unSourcePath
-    <$> (Packages.getJsGlobs deps depsOnly configSourcePaths <> sourcePaths)
->>>>>>> 760faf6d
+  absoluteJSGlobs <- makeGlobsAbsolute allJsGlobs
 
   case shouldWatch of
     BuildOnce -> buildAction allPsGlobs
