module Spago.Prelude
  ( echo
  , echoStr
  , echoDebug
  , tshow
  , die
  , Dhall.Core.throws
  , hush
  , pathFromText
  , assertDirectory
  , GlobalOptions (..)
  , UsePsa(..)
  , Spago
  , module X
  , Typeable
  , Proxy(..)
  , Text
  , NonEmpty (..)
  , Seq (..)
  , IsString
  , Map
  , Set
  , Generic
  , Alternative
  , Pretty
  , FilePath
  , IOException
  , ExitCode (..)
  , Validation(..)
  , (<|>)
  , (</>)
  , (^..)
  , set
  , surroundQuote
  , transformMOf
  , testfile
  , testdir
  , mktree
  , mv
  , cptree
  , bimap
  , chmod
  , executable
  , readTextFile
  , writeTextFile
  , atomically
  , newTVarIO
  , readTVar
  , readTVarIO
  , writeTVar
  , isAbsolute
  , pathSeparator
  , headMay
  , shouldRefreshFile
  , for
  , handleAny
  , try
  , tryIO
  , makeAbsolute
  , hPutStrLn
  , many
  , empty
  , callCommand
  , shell
  , shellStrict
  , shellStrictWithErr
  , systemStrictWithErr
  , Turtle.proc
  , Turtle.inproc
  , Turtle.strict
  , Turtle.procStrictWithErr
  , Turtle.procs
  , viewShell
  , repr
  , with
  , appendonly
  , async'
  , mapTasks'
  , withTaskGroup'
  , Turtle.mktempdir
  , getModificationTime
  , docsSearchVersion
  , githubTokenEnvVar
  , whenM
<<<<<<< HEAD
  , encodeUtf8
  , decodeUtf8
=======
  , pretty
>>>>>>> 46f0f7c3
  ) where


import qualified Control.Concurrent.Async.Pool         as Async
import qualified Data.Text                             as Text
import qualified Data.Text.Prettyprint.Doc             as Pretty
import qualified Data.Text.Prettyprint.Doc.Render.Text as PrettyText
import           Dhall                                 (Text)
import qualified Dhall.Core
import qualified System.FilePath                       as FilePath
import qualified System.IO
<<<<<<< HEAD
import qualified Turtle                        as Turtle
import qualified UnliftIO.Directory            as Directory

import           Control.Applicative           (Alternative, empty, many, (<|>))
import           Control.Monad                 as X
import           Control.Monad.Catch           as X hiding (try)
import           Control.Monad.Reader          as X
import           Data.Aeson                    as X hiding (Result (..))
import           Data.Bifunctor                (bimap)
import           Data.Bool                     as X
import           Data.Either                   as X
import           Data.Either.Validation        (Validation (..))
import           Data.Foldable                 as X
import           Data.List.NonEmpty            (NonEmpty (..))
import           Data.Map                      (Map)
import           Data.Maybe                    as X
import           Data.Sequence                 (Seq (..))
import           Data.String                   (IsString)
import           Data.Text                     (Text)
import           Data.Text.Encoding            (decodeUtf8, encodeUtf8)
import           Data.Text.Prettyprint.Doc     (Pretty)
import qualified Data.Time                     as Time
import           Data.Traversable              (for)
import           Data.Typeable                 (Proxy (..), Typeable)
import           Dhall.Optics                  (transformMOf)
import           GHC.Generics                  (Generic)
import           Lens.Family                   (set, (^..))
import           Prelude                       as X hiding (FilePath)
import           Safe                          (headMay)
import           System.FilePath               (isAbsolute, pathSeparator, (</>))
import           System.IO                     (hPutStrLn)
import           Turtle                        (ExitCode (..), FilePath, appendonly, chmod,
                                                executable, mktree, repr, shell, shellStrict,
                                                shellStrictWithErr, systemStrictWithErr, testdir)
import           UnliftIO                      (MonadUnliftIO, withRunInIO)
import           UnliftIO.Directory            (getModificationTime, makeAbsolute)
import           UnliftIO.Exception            (IOException, handleAny, try, tryIO)
import           UnliftIO.Process              (callCommand)
import           UnliftIO.STM                  (atomically, newTVarIO, readTVar, readTVarIO,
                                                writeTVar)
=======
import qualified Turtle                                as Turtle
import qualified UnliftIO.Directory                    as Directory

import           Control.Applicative                   (Alternative, empty, many, (<|>))
import           Control.Monad                         as X
import           Control.Monad.Catch                   as X hiding (try)
import           Control.Monad.Reader                  as X
import           Data.Aeson                            as X hiding (Result (..))
import           Data.Bifunctor                        (bimap)
import           Data.Bool                             as X
import           Data.Either                           as X
import           Data.Either.Validation                (Validation (..))
import           Data.Foldable                         as X
import           Data.List.NonEmpty                    (NonEmpty (..))
import           Data.Map                              (Map)
import           Data.Maybe                            as X
import           Data.Sequence                         (Seq (..))
import           Data.Set                              (Set)
import           Data.String                           (IsString)
import           Data.Text.Prettyprint.Doc             (Pretty)
import qualified Data.Time                             as Time
import           Data.Traversable                      (for)
import           Data.Typeable                         (Proxy (..), Typeable)
import           Dhall.Optics                          (transformMOf)
import           GHC.Generics                          (Generic)
import           Lens.Family                           (set, (^..))
import           Prelude                               as X hiding (FilePath)
import           Safe                                  (headMay)
import           System.FilePath                       (isAbsolute, pathSeparator, (</>))
import           System.IO                             (hPutStrLn)
import           Turtle                                (ExitCode (..), FilePath, appendonly, chmod,
                                                        executable, mktree, repr, shell, shellStrict,
                                                        shellStrictWithErr, systemStrictWithErr, testdir)
import           UnliftIO                              (MonadUnliftIO, withRunInIO)
import           UnliftIO.Directory                    (getModificationTime, makeAbsolute)
import           UnliftIO.Exception                    (IOException, handleAny, try, tryIO)
import           UnliftIO.Process                      (callCommand)
import           UnliftIO.STM                          (atomically, newTVarIO, readTVar, readTVarIO,
                                                        writeTVar)
>>>>>>> 46f0f7c3

-- | Generic Error that we throw on program exit.
--   We have it so that errors are displayed nicely to the user
--   (the default Turtle.die is not nice)
newtype SpagoError = SpagoError { _unError :: Text }
instance Exception SpagoError
instance Show SpagoError where
  show (SpagoError err) = Text.unpack err


-- | Flag to disable the automatic use of `psa`
data UsePsa = UsePsa | NoPsa

data GlobalOptions = GlobalOptions
  { globalDebug      :: Bool
  , globalUsePsa     :: UsePsa
  , globalJobs       :: Int
  , globalConfigPath :: Text
  }

type Spago m =
  ( MonadReader GlobalOptions m
  , MonadIO m
  , MonadUnliftIO m
  , MonadCatch m
  , Turtle.Alternative m
  , MonadMask m
  )

echo :: MonadIO m => Text -> m ()
echo = Turtle.printf (Turtle.s Turtle.% "\n")

echoStr :: MonadIO m => String -> m ()
echoStr = echo . Text.pack

tshow :: Show a => a -> Text
tshow = Text.pack . show

echoDebug :: Spago m => Text -> m ()
echoDebug str = do
  hasDebug <- asks globalDebug
  Turtle.when hasDebug $ do
    echo str

die :: MonadThrow m => Text -> m a
die reason = throwM $ SpagoError reason


-- | Suppress the 'Left' value of an 'Either'
hush :: Either a b -> Maybe b
hush = either (const Nothing) Just

pathFromText :: Text -> Turtle.FilePath
pathFromText = Turtle.fromText

testfile :: MonadIO m => Text -> m Bool
testfile = Turtle.testfile . pathFromText

readTextFile :: MonadIO m => Turtle.FilePath -> m Text
readTextFile = liftIO . Turtle.readTextFile


writeTextFile :: MonadIO m => Text -> Text -> m ()
writeTextFile path text = liftIO $ Turtle.writeTextFile (Turtle.fromText path) text


with :: MonadIO m => Turtle.Managed a -> (a -> IO r) -> m r
with r f = liftIO $ Turtle.with r f


viewShell :: (MonadIO m, Show a) => Turtle.Shell a -> m ()
viewShell = Turtle.view


surroundQuote :: IsString t => Semigroup t => t -> t
surroundQuote y = "\"" <> y <> "\""


mv :: MonadIO m => System.IO.FilePath -> System.IO.FilePath -> m ()
mv from to = Turtle.mv (Turtle.decodeString from) (Turtle.decodeString to)


cptree :: MonadIO m => System.IO.FilePath -> System.IO.FilePath -> m ()
cptree from to = Turtle.cptree (Turtle.decodeString from) (Turtle.decodeString to)


-- | Like 'when', but where the test can be monadic
whenM :: Monad m => m Bool -> m () -> m ()
whenM b t = b >>= \case
  True  -> t
  False -> pure ()


withTaskGroup' :: Spago m => Int -> (Async.TaskGroup -> m b) -> m b
withTaskGroup' n action = withRunInIO $ \run -> Async.withTaskGroup n (\taskGroup -> run $ action taskGroup)

async' :: Spago m => Async.TaskGroup -> m a -> m (Async.Async a)
async' taskGroup action = withRunInIO $ \run -> Async.async taskGroup (run action)

mapTasks' :: (Spago m, Traversable t) => Async.TaskGroup -> t (m a) -> m (t a)
mapTasks' taskGroup actions = withRunInIO $ \run -> Async.mapTasks taskGroup (run <$> actions)

-- | Code from: https://github.com/dhall-lang/dhall-haskell/blob/d8f2787745bb9567a4542973f15e807323de4a1a/dhall/src/Dhall/Import.hs#L578
assertDirectory :: (MonadIO m, MonadThrow m) => FilePath.FilePath -> m ()
assertDirectory directory = do
  let private = transform Directory.emptyPermissions
        where
          transform =
            Directory.setOwnerReadable   True
            .   Directory.setOwnerWritable   True
            .   Directory.setOwnerSearchable True

  let accessible path =
        Directory.readable   path
        && Directory.writable   path
        && Directory.searchable path

  directoryExists <- Directory.doesDirectoryExist directory

  if directoryExists
    then do
      permissions <- Directory.getPermissions directory
      unless (accessible permissions) $ do
        die $ "Directory " <> tshow directory <> " is not accessible. " <> tshow permissions
    else do
      assertDirectory (FilePath.takeDirectory directory)

      Directory.createDirectory directory

      Directory.setPermissions directory private


-- | Release tag for the `purescript-docs-search` app.
docsSearchVersion :: Text
docsSearchVersion = "v0.0.5"


githubTokenEnvVar :: IsString t => t
githubTokenEnvVar = "SPAGO_GITHUB_TOKEN"


-- | Check if the file is present and more recent than 1 day
shouldRefreshFile :: Spago m => FilePath.FilePath -> m Bool
shouldRefreshFile path = (tryIO $ liftIO $ do
  fileExists <- testfile $ Text.pack path
  lastModified <- getModificationTime path
  now <- Time.getCurrentTime
  -- Note: `NomiNalDiffTime` is 1 second
  let fileIsRecentEnough = Time.addUTCTime (24 * 60 * 60) lastModified >= now
  pure $ not (fileExists && fileIsRecentEnough))
  >>= \case
  Right v -> pure v
  Left err -> do
    echoDebug $ "Unable to read file " <> Text.pack path <> ". Error was: " <> tshow err
    pure True


-- | Prettyprint a `Pretty` expression
pretty :: Pretty.Pretty a => a -> Dhall.Text
pretty = PrettyText.renderStrict
  . Pretty.layoutPretty Pretty.defaultLayoutOptions
  . Pretty.pretty<|MERGE_RESOLUTION|>--- conflicted
+++ resolved
@@ -82,12 +82,9 @@
   , docsSearchVersion
   , githubTokenEnvVar
   , whenM
-<<<<<<< HEAD
   , encodeUtf8
   , decodeUtf8
-=======
   , pretty
->>>>>>> 46f0f7c3
   ) where
 
 
@@ -99,50 +96,6 @@
 import qualified Dhall.Core
 import qualified System.FilePath                       as FilePath
 import qualified System.IO
-<<<<<<< HEAD
-import qualified Turtle                        as Turtle
-import qualified UnliftIO.Directory            as Directory
-
-import           Control.Applicative           (Alternative, empty, many, (<|>))
-import           Control.Monad                 as X
-import           Control.Monad.Catch           as X hiding (try)
-import           Control.Monad.Reader          as X
-import           Data.Aeson                    as X hiding (Result (..))
-import           Data.Bifunctor                (bimap)
-import           Data.Bool                     as X
-import           Data.Either                   as X
-import           Data.Either.Validation        (Validation (..))
-import           Data.Foldable                 as X
-import           Data.List.NonEmpty            (NonEmpty (..))
-import           Data.Map                      (Map)
-import           Data.Maybe                    as X
-import           Data.Sequence                 (Seq (..))
-import           Data.String                   (IsString)
-import           Data.Text                     (Text)
-import           Data.Text.Encoding            (decodeUtf8, encodeUtf8)
-import           Data.Text.Prettyprint.Doc     (Pretty)
-import qualified Data.Time                     as Time
-import           Data.Traversable              (for)
-import           Data.Typeable                 (Proxy (..), Typeable)
-import           Dhall.Optics                  (transformMOf)
-import           GHC.Generics                  (Generic)
-import           Lens.Family                   (set, (^..))
-import           Prelude                       as X hiding (FilePath)
-import           Safe                          (headMay)
-import           System.FilePath               (isAbsolute, pathSeparator, (</>))
-import           System.IO                     (hPutStrLn)
-import           Turtle                        (ExitCode (..), FilePath, appendonly, chmod,
-                                                executable, mktree, repr, shell, shellStrict,
-                                                shellStrictWithErr, systemStrictWithErr, testdir)
-import           UnliftIO                      (MonadUnliftIO, withRunInIO)
-import           UnliftIO.Directory            (getModificationTime, makeAbsolute)
-import           UnliftIO.Exception            (IOException, handleAny, try, tryIO)
-import           UnliftIO.Process              (callCommand)
-import           UnliftIO.STM                  (atomically, newTVarIO, readTVar, readTVarIO,
-                                                writeTVar)
-=======
-import qualified Turtle                                as Turtle
-import qualified UnliftIO.Directory                    as Directory
 
 import           Control.Applicative                   (Alternative, empty, many, (<|>))
 import           Control.Monad                         as X
@@ -160,6 +113,8 @@
 import           Data.Sequence                         (Seq (..))
 import           Data.Set                              (Set)
 import           Data.String                           (IsString)
+import           Data.Text                             (Text)
+import           Data.Text.Encoding                    (decodeUtf8, encodeUtf8)
 import           Data.Text.Prettyprint.Doc             (Pretty)
 import qualified Data.Time                             as Time
 import           Data.Traversable                      (for)
@@ -172,15 +127,16 @@
 import           System.FilePath                       (isAbsolute, pathSeparator, (</>))
 import           System.IO                             (hPutStrLn)
 import           Turtle                                (ExitCode (..), FilePath, appendonly, chmod,
-                                                        executable, mktree, repr, shell, shellStrict,
-                                                        shellStrictWithErr, systemStrictWithErr, testdir)
+                                                        executable, mktree, repr, shell,
+                                                        shellStrict, shellStrictWithErr,
+                                                        systemStrictWithErr, testdir)
 import           UnliftIO                              (MonadUnliftIO, withRunInIO)
 import           UnliftIO.Directory                    (getModificationTime, makeAbsolute)
 import           UnliftIO.Exception                    (IOException, handleAny, try, tryIO)
 import           UnliftIO.Process                      (callCommand)
 import           UnliftIO.STM                          (atomically, newTVarIO, readTVar, readTVarIO,
                                                         writeTVar)
->>>>>>> 46f0f7c3
+
 
 -- | Generic Error that we throw on program exit.
 --   We have it so that errors are displayed nicely to the user
