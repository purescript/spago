--- conflicted
+++ resolved
@@ -42,42 +42,9 @@
 defaultStatVerbosity :: Core.StatVerbosity
 defaultStatVerbosity = Core.CompactStats
 
-<<<<<<< HEAD
 psaCompile :: ∀ a. RootPath -> Set.Set LocalPath -> Array String -> PsaArgs -> Spago (PsaEnv a) Boolean
-psaCompile cwd globs pursArgs psaArgs = do
-  result <- Purs.compile cwd globs (Array.snoc pursArgs "--json-errors")
-  let resultStdout = Cmd.getStdout result
-  arrErrorsIsEmpty <- forWithIndex (Str.split (Str.Pattern "\n") resultStdout) \idx err ->
-    case JSON.parse err >>= CJ.decode psaResultCodec >>> lmap CJ.DecodeError.print of
-      Left decodeErrMsg -> do
-        logWarn $ Array.intercalate "\n"
-          [ "Failed to decode PsaResult at index '" <> show idx <> "': " <> decodeErrMsg
-          , "Json was: " <> err
-          ]
-        -- If we can't decode the error, then there's likely a codec issue on Spago's side.
-        -- So, this shouldn't fail the build.
-        pure true
-      Right out -> do
-        files <- liftEffect $ Ref.new FO.empty
-        out' <- buildOutput (loadLines files) psaArgs out
-
-        liftEffect $ if psaArgs.jsonErrors then printJsonOutputToOut out' else printDefaultOutputToErr psaArgs out'
-
-        pure $ FO.isEmpty out'.stats.allErrors
-
-  if Array.all identity arrErrorsIsEmpty then do
-    logSuccess "Build succeeded."
-    pure true
-  else do
-    case result of
-      Left r -> logDebug $ Cmd.printExecResult r
-      _ -> pure unit
-    prepareToDie [ "Failed to build." ]
-    pure false
-=======
-psaCompile :: forall a. Set.Set FilePath -> Array String -> PsaArgs -> Spago (Purs.PursEnv a) Boolean
-psaCompile globs pursArgs psaArgs = do
-  purs <- Purs.compile globs (Array.snoc pursArgs "--json-errors")
+psaCompile root globs pursArgs psaArgs = do
+  purs <- Purs.compile root globs (Array.snoc pursArgs "--json-errors")
   let
     resultStdout = Cmd.getStdout purs
     print' = if psaArgs.jsonErrors then printJsonOutputToOut else printDefaultOutputToErr psaArgs
@@ -111,7 +78,6 @@
       for (blush purs) (logDebug <<< Cmd.printExecResult)
         *> prepareToDie [ "Failed to build." ]
         $> false
->>>>>>> fb24ee62
 
   where
   isEmptySpan filename pos =
