--- conflicted
+++ resolved
@@ -105,8 +105,8 @@
 
 -- | If the given version exists in bower, return a shorthand bower
 -- | version, otherwise return a URL#version style bower version.
-mkBowerVersion :: Spago m => Bower.PackageName -> Text -> Text -> m Bower.VersionRange
-mkBowerVersion packageName version repo = do
+mkBowerVersion :: Spago m => Bower.PackageName -> Text -> Repo -> m Bower.VersionRange
+mkBowerVersion packageName version (Repo repo) = do
 
   let args = ["info", "--json", Bower.runPackageName packageName <> "#" <> version]
   (code, stdout, stderr) <- runBower args
@@ -114,17 +114,6 @@
   when (code /= ExitSuccess) $ do
     die $ "Failed to run: `bower " <> Text.intercalate " " args <> "`\n" <> stderr
 
-<<<<<<< HEAD
-  for deps $ \(PackageName{..}, Package{..}) -> do
-    case location of
-      Local path ->
-        die $ "Unable to create Bower version for local repo: " <> path
-      Remote{..} | not (isTag packageName version reposMeta) ->
-        die $ "Unable to create Bower version from non-tag version: " <> packageName <> " " <> version
-      Remote{..} -> do
-        bowerName <- mkPackageName packageName
-        pure (bowerName, Bower.VersionRange $ "^" <> version)
-=======
   info <- case Aeson.decode $ encodeUtf8 $ fromStrict stdout of
     Just (Object obj) -> pure obj
     _ -> die $ "Unable to decode output from `bower " <> Text.intercalate " " args <> "`: " <> stdout
@@ -139,16 +128,15 @@
   deps <- Packages.getDirectDeps config
   withTaskGroup' jobs $ \taskGroup ->
     mapTasks' taskGroup $ mkDependency <$> deps
->>>>>>> 41aff2fa
   where
     mkDependency :: Spago m => (PackageName, Package) -> m (Bower.PackageName, Bower.VersionRange)
     mkDependency (PackageName{..}, Package{..}) =
-      case repo of
+      case location of
         Local path ->
           die $ "Unable to create Bower version for local repo: " <> path
-        Remote path -> do
+        Remote{..} -> do
           bowerName <- mkPackageName packageName
-          bowerVersion <- mkBowerVersion bowerName version path
+          bowerVersion <- mkBowerVersion bowerName version repo
           pure (bowerName, bowerVersion)
 
     jobs = case System.buildOS of
