module Spago.Purs.Graph
  ( ImportCheckResult
  , ImportedPackages
  , checkImports
  , toImportErrors
  , formatImportErrors
  , runGraph
  , PackageGraph
  , packageGraphCodec
  , getPackageGraph
  , ModuleGraphWithPackage
  , ModuleGraphWithPackageNode
  , moduleGraphCodec
  , getModuleGraphWithPackage
  ) where

import Spago.Prelude

import Codec.JSON.DecodeError as CJ.DecodeError
import Data.Array as Array
import Data.Codec.JSON as CJ
import Data.Codec.JSON.Common as CJ.Common
import Data.Codec.JSON.Record as CJ.Record
import Data.Map as Map
import Data.Set as Set
import Data.String as String
import Dodo as Doc
import Record as Record
import Registry.Internal.Codec as Internal.Codec
import Registry.PackageName as PackageName
import Spago.Command.Fetch as Fetch
import Spago.Config (Package(..), WithTestGlobs(..), WorkspacePackage)
import Spago.Config as Config
import Spago.Glob as Glob
import Spago.Log as Log
import Spago.Path as Path
import Spago.Purs (ModuleGraph(..), ModuleGraphNode, ModuleName, Purs)
import Spago.Purs as Purs
import Unsafe.Coerce (unsafeCoerce)

--------------------------------------------------------------------------------
-- Basics

type PreGraphEnv a =
  { dependencies :: Fetch.PackageTransitiveDeps
  , logOptions :: LogOptions
  , purs :: Purs
  | a
  }

runGraph :: ∀ a. RootPath -> Set LocalPath -> Array String -> Spago (PreGraphEnv a) (Either String Purs.ModuleGraph)
runGraph root globs pursArgs = map (lmap toErrorMessage) $ Purs.graph root globs pursArgs
  where
  toErrorMessage = append "Could not decode the output of `purs graph`, error: " <<< CJ.DecodeError.print

--------------------------------------------------------------------------------
-- Graph enriched with the package names

type PackageGraphEnv a =
  { selected :: NonEmptyArray WorkspacePackage
  , dependencies :: Fetch.PackageTransitiveDeps
  , logOptions :: LogOptions
  , rootPath :: RootPath
  | a
  }

type ModuleGraphWithPackageNode =
  { path :: String
  , depends :: Array ModuleName
  , package :: PackageName
  }

moduleGraphWithPackageNodeCodec :: CJ.Codec ModuleGraphWithPackageNode
moduleGraphWithPackageNodeCodec = CJ.named "ModuleGraphNode" $ CJ.Record.object
  { path: CJ.string
  , depends: CJ.array CJ.string
  , package: PackageName.codec
  }

type ModuleGraphWithPackage = Map ModuleName ModuleGraphWithPackageNode

moduleGraphCodec :: CJ.Codec ModuleGraphWithPackage
moduleGraphCodec = Internal.Codec.strMap "ModuleGraphWithPackage" Right identity moduleGraphWithPackageNodeCodec

getModuleGraphWithPackage :: forall a. Purs.ModuleGraph -> Spago (PackageGraphEnv a) ModuleGraphWithPackage
getModuleGraphWithPackage (ModuleGraph graph) = do
  { selected, dependencies, rootPath } <- ask

  -- First compile the globs for each package, we get out a set of the modules that a package contains
  -- and we can have a map from path to a PackageName
  let
    mkPackageEntry p = Tuple p.package.name (WorkspacePackage p)
    mkTestPackageEntry p = Tuple (unsafeCoerce (PackageName.print p.package.name <> ":test")) (WorkspacePackage p)
    testPackages = Map.fromFoldable $ map mkTestPackageEntry selected
    allDependencies = Fetch.toAllDependencies dependencies
    allPackages = allDependencies
      # Map.union (Map.fromFoldable $ map mkPackageEntry selected)
      # Map.union testPackages

  -- TODO: here we are calculating the globs for each package, potentially multiple times.
  -- We should memoise them, so that when we get the graph for a monorepo we don't evaluate the globs again.
  -- Each call is a few milliseconds, but there are potentially hundreds of those, and it adds up.
  logDebug "Calling pathToPackage..."
  pathToPackage :: Map LocalPath PackageName <- map (Map.fromFoldable <<< Array.fold)
    $ for (Map.toUnfoldable allPackages)
        \(Tuple name package) -> do
          -- Basically partition the modules of the current package by in src and test packages
          let withTestGlobs = if (Set.member name (Map.keys testPackages)) then OnlyTestGlobs else NoTestGlobs
          logDebug $ "Getting globs for package " <> PackageName.print name
          globMatches :: Array LocalPath <- map Array.fold $ traverse compileGlob (Config.sourceGlob rootPath withTestGlobs name package)
          pure $ map (\p -> Tuple p name) globMatches

  logDebug "Got the pathToPackage map, calling packageGraph"
  let
    -- Using `pathToPackage`, add the PackageName to each module entry in the graph
    addPackageInfo :: ModuleGraphWithPackage -> Tuple ModuleName ModuleGraphNode -> ModuleGraphWithPackage
    addPackageInfo pkgGraph (Tuple moduleName { path, depends }) =
      let
        -- Windows paths will need a conversion to forward slashes to be matched to globs
        newPath = withForwardSlashes $ rootPath </> path
        newVal = do
          package <- Map.lookup newPath pathToPackage
          pure { path: Path.localPart newPath, depends, package }
      in
        maybe pkgGraph (\v -> Map.insert moduleName v pkgGraph) newVal
    packageGraph = foldl addPackageInfo Map.empty (Map.toUnfoldable graph :: Array _)

  pure packageGraph

<<<<<<< HEAD
compileGlob :: ∀ a. LocalPath -> Spago { rootPath :: RootPath | a } (Array LocalPath)
compileGlob sourcePath = do
  { rootPath } <- ask
  liftAff $ Glob.gitignoringGlob rootPath [ Path.localPart $ withForwardSlashes sourcePath ]
=======
compileGlob :: forall a. FilePath -> Spago a (Array FilePath)
compileGlob sourcePath = liftAff $ Glob.gitignoringGlob { cwd: Paths.cwd, includePatterns: [ withForwardSlashes sourcePath ], ignorePatterns: [] }
>>>>>>> e7a4e7eb

--------------------------------------------------------------------------------
-- Package graph

type PackageGraph = Map PackageName { depends :: Set PackageName }

packageGraphCodec :: CJ.Codec PackageGraph
packageGraphCodec = Internal.Codec.packageMap (CJ.named "PackageGraphNode" $ CJ.Record.object { depends: CJ.Common.set PackageName.codec })

getPackageGraph :: forall a. Purs.ModuleGraph -> Spago (PackageGraphEnv a) PackageGraph
getPackageGraph graph = do
  moduleGraphWithPackage <- getModuleGraphWithPackage graph
  let
    moduleToPackage moduleName = _.package <$> Map.lookup moduleName moduleGraphWithPackage

    moduleTupleToPackage { package: currentPackage, depends } =
      Map.singleton currentPackage
        -- No self-loops
        { depends: Set.filter (\p -> p /= currentPackage)
            $ Set.fromFoldable
            $ Array.mapMaybe moduleToPackage depends
        }

    packageGraph =
      -- No psci-support in the graph
      Map.filterKeys (\k -> Right k /= PackageName.parse "psci-support")
        $ foldl (Map.unionWith (\v1 v2 -> { depends: Set.union v1.depends v2.depends })) Map.empty
        $ map moduleTupleToPackage
        $ Map.values moduleGraphWithPackage

  pure packageGraph

--------------------------------------------------------------------------------
-- Graph of imported packages/modules

-- | For every Package that we depend on, we note which Module we are depending on,
-- | and for each of them, we note from which Module we are importing it.
-- |
-- | Given code like
-- | ```
-- | module MyModule
-- |
-- | import Prelude -- from the 'prelude' package
-- | ```
-- | This value would be
-- | `Map.singleton "prelude" $ Map.singleton "Prelude" $ Set.singleton "MyModule"``
type ImportedPackages = Map PackageName (Map ModuleName (Set ModuleName))

type ImportsGraphEnv a =
  { selected :: WorkspacePackage
  , workspacePackages :: NonEmptyArray WorkspacePackage
  , dependencies :: Fetch.PackageTransitiveDeps
  , logOptions :: LogOptions
  , rootPath :: RootPath
  | a
  }

checkImports :: forall a. ModuleGraph -> Spago (ImportsGraphEnv a) ImportCheckResult
checkImports graph = do
  env@{ selected, workspacePackages } <- ask
  packageGraph <- runSpago (Record.union { selected: workspacePackages } env) $ getModuleGraphWithPackage graph
  logDebug $ "Got the package graph for package " <> PackageName.print selected.package.name

  let
    dropValues = Map.mapMaybe (const (Just Map.empty))
    srcDeps = unwrap selected.package.dependencies
  srcResult <- getUsedUnusedTransitiveFor
    { selected
    , packageName: selected.package.name
    , dependencyPackages: dropValues srcDeps
    , isSrc: true
    , packageGraph
    }
  let srcDepsUsed = Map.filterKeys (flip Map.member srcResult.used) srcDeps
  testResult <- getUsedUnusedTransitiveFor
    { selected
    , packageName: selected.package.name
    , dependencyPackages:
        dropValues
          -- add the used source dependencies, not the declared ones.
          $ Map.unionWith const srcDepsUsed
          -- get test deps
          $ maybe Map.empty (unwrap <<< _.dependencies) selected.package.test
    , isSrc: false
    , packageGraph
    }

  pure
    { unused: srcResult.unused
    , transitive: srcResult.transitive
    , unusedTest: Set.difference testResult.unused $ Map.keys srcResult.used
    , transitiveTest: differenceAll testResult.transitive [ srcResult.used, srcResult.transitive ]
    }
  where
  differenceAll sourceMap removalsArray = foldl Map.difference sourceMap removalsArray
  getUsedUnusedTransitiveFor { selected, packageName, dependencyPackages, isSrc, packageGraph } = do
    let
      testPackageName = unsafeCoerce (PackageName.print packageName <> ":test")

      testGlobOption
        | isSrc = NoTestGlobs
        | otherwise = OnlyTestGlobs

    -- Compile the globs for the project, we get the set of source files in the project
    { rootPath } <- ask
    projectFiles :: Set String <-
      Config.sourceGlob rootPath testGlobOption packageName (WorkspacePackage selected)
        # traverse compileGlob
        <#> Array.fold
        <#> map (Path.localPart <<< withForwardSlashes)
        <#> Set.fromFoldable

    let
      -- Filter this improved graph to only have the project modules
      projectGraph = packageGraph # Map.filter \{ path } -> Set.member path projectFiles

      -- Go through all the modules in the project graph, figure out which packages each module depends on,
      -- accumulate all of that in a single place
      accumulateImported importedPkgs' (Tuple moduleName { depends }) =
        let
          accumulateDep importedPkgs importedModule = case Map.lookup importedModule packageGraph of
            Nothing -> importedPkgs
            -- Skip dependencies on modules in the same package, we are not interested in that
            Just { package } | package == packageName -> importedPkgs
            Just { package } | package == testPackageName -> importedPkgs
            Just { package: importedPackage } -> Map.alter
              ( case _ of
                  Nothing -> Just $ Map.singleton moduleName (Set.singleton importedModule)
                  Just p -> Just $ Map.alter
                    ( case _ of
                        Nothing -> Just $ Set.singleton importedModule
                        Just set -> Just $ Set.insert importedModule set
                    )
                    moduleName
                    p
              )
              importedPackage
              importedPkgs
        in
          foldl accumulateDep importedPkgs' depends

      importedPackages :: ImportedPackages
      importedPackages = foldl accumulateImported Map.empty (Map.toUnfoldable projectGraph :: Array _)

    pure
      { used: if isSrc then Map.intersection dependencyPackages importedPackages else Map.empty
      , unused: Map.keys $ Map.difference dependencyPackages importedPackages
      , transitive: Map.difference importedPackages dependencyPackages
      }

--------------------------------------------------------------------------------
-- Errors

type ImportCheckResult =
  { unused :: Set PackageName
  , unusedTest :: Set PackageName
  , transitive :: ImportedPackages
  , transitiveTest :: ImportedPackages
  }

toImportErrors
  :: WorkspacePackage
  -> { reportSrc :: Boolean, reportTest :: Boolean }
  -> ImportCheckResult
  -> Array { errorMessage :: Docc, correction :: Docc }
toImportErrors selected opts { unused, unusedTest, transitive, transitiveTest } = do
  Array.catMaybes
    [ if opts.reportSrc && (not Set.isEmpty unused) then Just $ unusedError false selected unused else Nothing
    , if opts.reportSrc && (not Map.isEmpty transitive) then Just $ transitiveError false selected transitive else Nothing
    , if opts.reportTest && (not Set.isEmpty unusedTest) then Just $ unusedError true selected unusedTest else Nothing
    , if opts.reportTest && (not Map.isEmpty transitiveTest) then Just $ transitiveError true selected transitiveTest else Nothing
    ]

formatImportErrors :: Array { errorMessage :: Docc, correction :: Docc } -> Docc
formatImportErrors checkResults = do
  let
    separate { errorMessage, correction } = { errors: [ errorMessage ], fixes: [ correction ] }
    { errors, fixes } = foldMap separate checkResults
    blankLine = Doc.break <> Doc.break
  Array.fold
    [ toDoc "Found unused and/or undeclared transitive dependencies:"
    , blankLine
    , Array.intercalate blankLine errors
    , blankLine
    , Doc.lines
        [ toDoc "These errors can be fixed by running the below command(s):"
        , Array.intercalate Log.break fixes
        ]
    ]

unusedError :: Boolean -> WorkspacePackage -> Set PackageName -> { errorMessage :: Docc, correction :: Docc }
unusedError isTest selected unused = do
  let
    unusedPkgs :: Array String
    unusedPkgs = map PackageName.print $ Set.toUnfoldable unused
  { errorMessage: toDoc
      [ toDoc $ (if isTest then "Tests for package '" else "Sources for package '")
          <> PackageName.print selected.package.name
          <> "' declares unused dependencies - please remove them from the project config:"
      , indent $ toDoc $ map (append "- ") unusedPkgs
      ]
  , correction: toDoc
      $ "spago uninstall -p "
      <> PackageName.print selected.package.name
      <> (if isTest then " --test-deps" else "")
      <> " "
      <> String.joinWith " " unusedPkgs
  }

transitiveError :: Boolean -> WorkspacePackage -> ImportedPackages -> { errorMessage :: Docc, correction :: Docc }
transitiveError isTest selected transitive =
  { errorMessage: toDoc
      [ toDoc
          $ (if isTest then "Tests for package '" else "Sources for package '")
          <> PackageName.print selected.package.name
          <> "' import the following transitive dependencies - please add them to the project dependencies, or remove the imports:"
      , indent $ toDoc
          ( map
              ( \(Tuple p modules) -> toDoc
                  [ toDoc $ PackageName.print p
                  , indent $ toDoc
                      ( map
                          ( \(Tuple mod importedOnes) -> toDoc
                              [ toDoc $ "from `" <> mod <> "`, which imports:"
                              , indent $ toDoc (Array.fromFoldable importedOnes)
                              ]
                          )
                          (Map.toUnfoldable modules :: Array _)
                      )
                  ]
              )
              (Map.toUnfoldable transitive)
              :: Array _
          )
      ]
  , correction: toDoc
      $ "spago install -p "
      <> PackageName.print selected.package.name
      <> (if isTest then " --test-deps" else "")
      <> " "
      <> String.joinWith " " (map PackageName.print $ Set.toUnfoldable $ Map.keys transitive)
  }<|MERGE_RESOLUTION|>--- conflicted
+++ resolved
@@ -127,15 +127,14 @@
 
   pure packageGraph
 
-<<<<<<< HEAD
 compileGlob :: ∀ a. LocalPath -> Spago { rootPath :: RootPath | a } (Array LocalPath)
 compileGlob sourcePath = do
   { rootPath } <- ask
-  liftAff $ Glob.gitignoringGlob rootPath [ Path.localPart $ withForwardSlashes sourcePath ]
-=======
-compileGlob :: forall a. FilePath -> Spago a (Array FilePath)
-compileGlob sourcePath = liftAff $ Glob.gitignoringGlob { cwd: Paths.cwd, includePatterns: [ withForwardSlashes sourcePath ], ignorePatterns: [] }
->>>>>>> e7a4e7eb
+  liftAff $ Glob.gitignoringGlob
+    { root: rootPath
+    , includePatterns: [ Path.localPart $ withForwardSlashes sourcePath ]
+    , ignorePatterns: []
+    }
 
 --------------------------------------------------------------------------------
 -- Package graph
