--- conflicted
+++ resolved
@@ -89,13 +89,8 @@
     | leadingSlash pattern = dropPrefixSlash pattern <> "/**"
     | otherwise = "**/" <> pattern <> "/**"
 
-<<<<<<< HEAD
-fsWalk :: RootPath -> Array String -> Array String -> Aff (Array Entry)
-fsWalk root ignorePatterns includePatterns = Aff.makeAff \cb -> do
-=======
 fsWalk :: GlobParams -> Aff (Array Entry)
-fsWalk { cwd, ignorePatterns, includePatterns } = Aff.makeAff \cb -> do
->>>>>>> e7a4e7eb
+fsWalk { root, ignorePatterns, includePatterns } = Aff.makeAff \cb -> do
   let includeMatcher = testGlob { ignore: [], include: includePatterns }
 
   -- Pattern for directories which can be outright ignored.
@@ -221,21 +216,13 @@
   pure $ Aff.Canceler \_ ->
     void $ liftEffect $ Ref.write true canceled
 
-<<<<<<< HEAD
-gitignoringGlob :: RootPath -> Array String -> Aff (Array LocalPath)
-gitignoringGlob root patterns = do
-  entries <- fsWalk root [ ".git" ] patterns
-  pure $ entries <#> \e -> e.path `Path.relativeTo` root
-=======
-type GlobParams = { ignorePatterns :: Array String, includePatterns :: Array String, cwd :: FilePath }
-
-gitignoringGlob :: GlobParams -> Aff (Array String)
-gitignoringGlob { cwd, ignorePatterns, includePatterns } = map (withForwardSlashes <<< Path.relative cwd <<< _.path)
-  <$> fsWalk
-    { cwd
-    , ignorePatterns: ignorePatterns
-        -- The ones in the base directory are always ignored
-        <> [ ".git", "spago.yaml" ]
+type GlobParams = { ignorePatterns :: Array String, includePatterns :: Array String, root :: RootPath }
+
+gitignoringGlob :: GlobParams -> Aff (Array LocalPath)
+gitignoringGlob { root, includePatterns, ignorePatterns } = do
+  entries <- fsWalk
+    { root
+    , ignorePatterns: ignorePatterns <> [ ".git", "spago.yaml" ]
     , includePatterns
     }
->>>>>>> e7a4e7eb
+  pure $ entries <#> \e -> e.path `Path.relativeTo` root