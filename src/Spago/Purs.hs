--- conflicted
+++ resolved
@@ -95,9 +95,6 @@
 docs :: Spago m => Maybe DocsFormat -> [SourcePath] -> m ()
 docs format sourcePaths = do
   let
-<<<<<<< HEAD
-    paths = Text.intercalate " " $ surroundQuote <$> map unSourcePath sourcePaths
-=======
     printDocsFormat :: DocsFormat -> Text
     printDocsFormat = \case
       Html     -> "html"
@@ -105,8 +102,7 @@
       Ctags    -> "ctags"
       Etags    -> "etags"
 
-    paths = Text.intercalate " " $ Messages.surroundQuote <$> map unSourcePath sourcePaths
->>>>>>> b1441834
+    paths = Text.intercalate " " $ surroundQuote <$> map unSourcePath sourcePaths
     formatStr = printDocsFormat $ fromMaybe Html format
     cmd = "purs docs " <> paths <> " --format " <> formatStr
   runWithOutput cmd
