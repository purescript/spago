--- conflicted
+++ resolved
@@ -567,30 +567,6 @@
         ]
       <> map (\p -> indent $ toDoc $ "- " <> PackageName.print p) (Array.fromFoldable localPackagesOverlap)
 
-<<<<<<< HEAD
-  -- Figure out if we are selecting a single package or not
-  case maybeSelected of
-    Just selected -> do
-      logSuccess $ "Selecting package to build: " <> PackageName.print selected.package.name
-      logDebug $ "Package path: " <> Path.quote selected.path
-    Nothing -> do
-      logSuccess
-        [ toDoc $ "Selecting " <> show (Map.size workspacePackages) <> " packages to build:"
-        , indent2 (toDoc (Set.toUnfoldable $ Map.keys workspacePackages :: Array PackageName))
-        ]
-
-  let
-    buildOptions :: WorkspaceBuildOptions
-    buildOptions =
-      { output: workspace.buildOpts >>= _.output <#> \o -> withForwardSlashes $ rootPath </> o
-      , censorLibWarnings: _.censorLibraryWarnings =<< workspace.buildOpts
-      , censorProjectWarnings: _.censorProjectWarnings =<< workspace.buildOpts
-      , censorTestWarnings: _.censorTestWarnings =<< workspace.buildOpts
-      , statVerbosity: _.statVerbosity =<< workspace.buildOpts
-      }
-
-=======
->>>>>>> 43818145
   pure
     { packageSet: { buildType, lockfile: eitherLockfile }
     , compiler: packageSetInfo <#> _.compiler # fromMaybe Core.widestRange
