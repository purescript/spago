module Spago.Command.Docs
  ( run
  , DocsEnv
  ) where

import Spago.Prelude

import Control.Promise (Promise)
import Control.Promise as Promise
import Effect.Uncurried (EffectFn1, runEffectFn1)
import Node.Process as Process
import Spago.Command.Build as Build
import Spago.Command.Fetch as Fetch
import Spago.Config (Workspace, PackageMap)
import Spago.Config as Config
import Spago.Purs (Purs, DocsFormat(..))
import Spago.Purs as Purs

type DocsEnv =
  { purs :: Purs
  , workspace :: Workspace
  , packageDependencies :: Map PackageName PackageMap
  , logOptions :: LogOptions
  , docsFormat :: DocsFormat
  , depsOnly :: Boolean
  , open :: Boolean
  }

run :: Spago DocsEnv Unit
run = do
  logDebug "Running `spago docs`"
  logInfo "Generating documentation for the project. This might take a while..."
<<<<<<< HEAD
  { workspace, packageDependencies, docsFormat, depsOnly } <- ask
=======
  { workspace, dependencies, docsFormat, depsOnly, open } <- ask
>>>>>>> a5615ff1
  let
    globs = Build.getBuildGlobs
      { withTests: true
      , selected: Build.AllWorkspaceGlobs $ Config.getWorkspacePackages workspace.packageSet
      , dependencies: Fetch.getAllDependencies packageDependencies
      , depsOnly
      }

  result <- Purs.docs globs docsFormat
  case result of
    Left err -> die err.message
    Right _ -> pure unit

  when (docsFormat == Html) $ do
    currentDir <- liftEffect Process.cwd
    let link = "file://" <> currentDir <> "/generated-docs/html/index.html"
    logInfo $ "Link: " <> link

    when open do
      openFile link

openFile :: forall m. MonadAff m => String -> m Unit
openFile = liftAff <<< Promise.toAffE <<< runEffectFn1 openImpl

foreign import openImpl :: EffectFn1 String (Promise Unit)<|MERGE_RESOLUTION|>--- conflicted
+++ resolved
@@ -30,11 +30,7 @@
 run = do
   logDebug "Running `spago docs`"
   logInfo "Generating documentation for the project. This might take a while..."
-<<<<<<< HEAD
-  { workspace, packageDependencies, docsFormat, depsOnly } <- ask
-=======
-  { workspace, dependencies, docsFormat, depsOnly, open } <- ask
->>>>>>> a5615ff1
+  { workspace, packageDependencies, docsFormat, depsOnly, open } <- ask
   let
     globs = Build.getBuildGlobs
       { withTests: true
