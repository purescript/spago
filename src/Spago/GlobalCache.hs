module Spago.GlobalCache where

import           Spago.Prelude

import qualified Codec.Archive.Tar      as Tar
import qualified Codec.Compression.GZip as GZip
import qualified Control.Foldl          as Fold
import qualified Data.ByteString        as BS
import qualified Data.Map.Strict        as Map
import qualified Data.Text              as Text
import qualified Network.HTTP.Simple    as Http
import qualified System.FilePath        as FilePath
import qualified Turtle
import           UnliftIO.Directory     (XdgDirectory(XdgCache), getXdgDirectory)

import Spago.Types


newtype CommitHash = CommitHash Text
  deriving (Eq, Show, Generic, ToJSON, FromJSON)

newtype Tag = Tag Text
  deriving (Ord, Eq, Show, Generic, ToJSONKey, FromJSONKey, FromJSON, ToJSON)

data RepoMetadataV1 = RepoMetadataV1
  { commits :: [CommitHash]
  , latest  :: Maybe Tag
  , owner   :: Text
  , tags    :: (Map Tag CommitHash)
  } deriving (Show, Generic)

instance FromJSON RepoMetadataV1
instance ToJSON RepoMetadataV1

type ReposMetadataV1 = Map PackageName RepoMetadataV1

data CacheFlag = SkipCache | NewCache


-- | A package is "globally cacheable" if:
--   * it's a GitHub repo
--   * the ref we have is a commit or a tag -- i.e. "immutable enough", so e.g. not a branch
--
--   So here we check that one of the two is true, and if so we run the callback with the
--   URL of the .tar.gz archive on GitHub, otherwise another callback for when it's not
globallyCache
  :: Spago m
  => (PackageName, Repo, Text)
  -> FilePath.FilePath
  -> ReposMetadataV1
  -> (FilePath.FilePath -> m ())
  -> (m ())
  -> m ()
globallyCache (packageName, Repo url, ref) downloadDir metadata cacheableCallback notCacheableCallback = do
  logDebug $ "Running `globallyCache`: " <> tshow packageName <> " " <> url <> " " <> ref
  case (Text.stripPrefix "https://github.com/" url)
       >>= (Text.stripSuffix ".git")
       >>= (Just . Text.split (== '/')) of
    Just [owner, repo] -> do
      case (isTag <|> isCommit) of
        Nothing -> notCacheableCallback -- TODO: nice error?
        Just _ -> do
          let archiveUrl = "https://github.com/" <> owner <> "/" <> repo <> "/archive/" <> ref <> ".tar.gz"
          logDebug $ "About to fetch tarball for " <> archiveUrl
          fetchTarball downloadDir archiveUrl
          Just resultDir <- Turtle.fold (Turtle.ls $ Turtle.decodeString downloadDir) Fold.head
          cacheableCallback $ Turtle.encodeString resultDir
      where
    _ -> do
<<<<<<< HEAD
      echoDebug $ "WARNING: Not caching repo, because URL doesn't have the form of 'https://github.com/<ORG>/<REPO>.git': " <> url
=======
      logWarning $ "Not caching repo, because URL doesn't have the form of 'https://github.com/<ORG>/<REPO>.git': " <> url
>>>>>>> f8d4de08
      notCacheableCallback -- TODO: error?
  where
    isTag = do
      RepoMetadataV1{..} <- Map.lookup packageName metadata
      Map.lookup (Tag ref) tags
      return ref

    isCommit = do
      RepoMetadataV1{..} <- Map.lookup packageName metadata
      case elem (CommitHash ref) commits of
        True -> return ref
        False -> empty


-- | Download the GitHub Index cache from the `package-sets-metadata` repo
getMetadata :: Spago m => Maybe CacheFlag -> m ReposMetadataV1
getMetadata cacheFlag = do
  logDebug "Running `getMetadata`"

  globalCacheDir <- getGlobalCacheDir

  logDebug $ "Global cache directory: " <> Text.pack globalCacheDir

  let metaURL = "https://raw.githubusercontent.com/spacchetti/package-sets-metadata/master/metadataV1.json"

      globalPathToMeta = globalCacheDir </> "metadataV1.json"

      maybeToMonoid :: Monoid a => Maybe a -> a
      maybeToMonoid m = case m of
        Nothing -> mempty
        Just a  -> a

      downloadMeta = handleAny
        (\err -> do
            logDebug $ "Metadata fetch failed with exception: " <> tshow err
            output "WARNING: Unable to download GitHub metadata, global cache will be disabled"
            pure mempty)
        (do
            metaBS <- Http.getResponseBody `fmap` Http.httpBS metaURL
            case decodeStrict' metaBS of
              Nothing -> do
                logWarning "Unable to parse GitHub metadata, global cache will be disabled"
                pure mempty
              Just meta -> do
                assertDirectory globalCacheDir
                liftIO $ BS.writeFile globalPathToMeta metaBS
                pure meta)

  case cacheFlag of
    -- If we need to skip the cache we just get an empty map
    Just SkipCache -> pure mempty
    -- If we need to download a new cache we can skip checking the local filesystem
    Just NewCache -> do
      output "Downloading a new packages cache metadata from GitHub.."
      downloadMeta
    -- Otherwise we check first
    Nothing -> do
      output "Searching for packages cache metadata.."

      -- Check if the metadata is in global cache and fresher than 1 day
      shouldRefreshFile globalPathToMeta >>= \case
        -- If we should not download it, read from file
        False -> do
          output "Recent packages cache metadata found, using it.."
          fmap maybeToMonoid $ liftIO $ decodeFileStrict globalPathToMeta
        -- Otherwise download it, write it to file, and return it
        True -> do
          output "Unable to find packages cache metadata, downloading from GitHub.."
          downloadMeta


-- | Directory in which spago will put its global cache
--   `getXdgDirectory XdgCache` tries to find the folder pointed by
--   `$XDG_CACHE_HOME`, otherwise it uses:
--   - (on Linux/MacOS) the folder pointed by `$HOME/.cache`, or
--   - (on Windows) the folder pointed by `LocalAppData`
getGlobalCacheDir :: Spago m => m FilePath.FilePath
getGlobalCacheDir = do
  logDebug "Running `getGlobalCacheDir`"
  getXdgDirectory XdgCache "spago" <|> pure ".spago-global-cache"


-- | Fetch the tarball at `archiveUrl` and unpack it into `destination`
fetchTarball :: Spago m => FilePath.FilePath -> Text -> m ()
fetchTarball destination archiveUrl = do
  logDebug $ "Fetching " <> archiveUrl
  tarballUrl <- Http.parseRequest $ Text.unpack archiveUrl
  lbs <- fmap Http.getResponseBody (Http.httpLBS tarballUrl)
  liftIO $ Tar.unpack destination $ Tar.read $ GZip.decompress lbs<|MERGE_RESOLUTION|>--- conflicted
+++ resolved
@@ -67,11 +67,7 @@
           cacheableCallback $ Turtle.encodeString resultDir
       where
     _ -> do
-<<<<<<< HEAD
-      echoDebug $ "WARNING: Not caching repo, because URL doesn't have the form of 'https://github.com/<ORG>/<REPO>.git': " <> url
-=======
-      logWarning $ "Not caching repo, because URL doesn't have the form of 'https://github.com/<ORG>/<REPO>.git': " <> url
->>>>>>> f8d4de08
+      logDebug $ "Not caching repo because URL doesn't have the form of 'https://github.com/<ORG>/<REPO>.git': " <> url
       notCacheableCallback -- TODO: error?
   where
     isTag = do
