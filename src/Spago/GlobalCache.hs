--- conflicted
+++ resolved
@@ -66,11 +66,7 @@
           cacheableCallback $ Turtle.encodeString resultDir
       where
     _ -> do
-<<<<<<< HEAD
-      logWarn $ "Not caching repo, because URL doesn't have the form of 'https://github.com/<ORG>/<REPO>.git': " <> display url
-=======
-      logDebug $ "Not caching repo because URL doesn't have the form of 'https://github.com/<ORG>/<REPO>.git': " <> url
->>>>>>> 196599e9
+      logDebug $ "Not caching repo because URL doesn't have the form of 'https://github.com/<ORG>/<REPO>.git': " <> display url
       notCacheableCallback -- TODO: error?
   where
     isTag = do
