name:                spago
version:             0.8.0.0
github:              "spacchetti/spago"
license:             BSD3
author:              "Justin Woo, Fabrizio Ferrai"
maintainer:          "@jusrin00, @fabferrai"
copyright:           "2018-2019 Justin Woo, Fabrizio Ferrai"

extra-source-files:
- README.md
- CHANGELOG.md

ghc-options:
  - -Wall

# Metadata used when publishing your package
# synopsis:            Short description of your package
# category:            Web

# To avoid duplicated efforts in documentation and dealing with the
# complications of embedding Haddock markup inside cabal files, it is
# common to point users to the README.md file.
description:         Please see the README on GitHub at <https://github.com/spacchetti/spago#readme>

default-extensions:
- DeriveDataTypeable
- DeriveGeneric
- DerivingStrategies
- DuplicateRecordFields
- GeneralizedNewtypeDeriving
- LambdaCase
- RecordWildCards
- ScopedTypeVariables
- OverloadedStrings
- FlexibleContexts
- ConstraintKinds
- NoImplicitPrelude
- ApplicativeDo

dependencies:
- base >= 4.7 && < 5
- text < 1.3
- turtle
- filepath
- file-embed
- template-haskell
- aeson
- aeson-pretty
- containers
- dhall
- dhall-json
- bytestring
- prettyprinter
- async-pool
- process
- network-uri
- github
- versions
- lens
- safe
- fsnotify
- Glob
- async
- stm
- directory
- mtl
- exceptions
- unliftio
- vector
<<<<<<< HEAD
- temporary
- zlib
- tar
- http-conduit
- foldl
=======
- retry
- optparse-applicative
>>>>>>> 4eb5dfe4

executables:
  spago:
    main:                Spago.hs
    source-dirs:         app
    ghc-options:
    - -main-is Spago
    - -threaded
    - -rtsopts
    - -with-rtsopts=-N
  spago-curator:
    main:                Curator.hs
    source-dirs:         app
    ghc-options:
    - -main-is Curator
    - -threaded
    - -rtsopts
    - -with-rtsopts=-N<|MERGE_RESOLUTION|>--- conflicted
+++ resolved
@@ -67,16 +67,13 @@
 - exceptions
 - unliftio
 - vector
-<<<<<<< HEAD
 - temporary
 - zlib
 - tar
-- http-conduit
 - foldl
-=======
 - retry
 - optparse-applicative
->>>>>>> 4eb5dfe4
+- http-conduit
 
 executables:
   spago:
