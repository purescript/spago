name:                spago
version:             0.17.0
github:              "purescript/spago"
license:             BSD3
author:              "Justin Woo, Fabrizio Ferrai"
maintainer:          "@jusrin00, @fabferrai"
copyright:           "2018-2020 Justin Woo, Fabrizio Ferrai"

extra-source-files:
- README.md
- CHANGELOG.md

ghc-options:
  - -Wall

flags:
  static:
    manual: true
    default: false

# Metadata used when publishing your package
# synopsis:            Short description of your package
# category:            Web

# To avoid duplicated efforts in documentation and dealing with the
# complications of embedding Haddock markup inside cabal files, it is
# common to point users to the README.md file.
description:         Please see the README on GitHub at <https://github.com/purescript/spago#readme>

default-extensions:
- ApplicativeDo
- BangPatterns
- BinaryLiterals
- ConstraintKinds
- DataKinds
- DefaultSignatures
- DeriveDataTypeable
- DeriveFoldable
- DeriveFunctor
- DeriveGeneric
- DeriveTraversable
- DerivingStrategies
- DoAndIfThenElse
- DuplicateRecordFields
- EmptyDataDecls
- ExistentialQuantification
- FlexibleContexts
- FlexibleInstances
- FunctionalDependencies
- GADTs
- GeneralizedNewtypeDeriving
- InstanceSigs
- KindSignatures
- LambdaCase
<<<<<<< HEAD
- LiberalTypeSynonyms
- MonadFailDesugaring
=======
>>>>>>> 6258ac60
- MultiParamTypeClasses
- MultiWayIf
- NamedFieldPuns
- NoImplicitPrelude
- NoMonomorphismRestriction
- OverloadedStrings
- PartialTypeSignatures
- PatternGuards
- PolyKinds
- QuantifiedConstraints
- RankNTypes
- RecordWildCards
- ScopedTypeVariables
- StandaloneDeriving
- TupleSections
- TypeApplications
- TypeFamilies
- TypeSynonymInstances
- UndecidableInstances
- ViewPatterns


library:
  source-dirs: src
  dependencies:
  - aeson
  - aeson-pretty
  - ansi-terminal
  - async-pool
  - base >= 4.7 && < 5
  - bower-json
  - bytestring
  - Cabal
  - containers
  - dhall >= 1.31.1
  - directory >= 1.3.4.0
  - either
  - exceptions
  - file-embed
  - filepath
  - foldl
  - fsnotify
  - generic-lens
  - github
  - Glob
  - http-types
  - http-client
  - http-conduit
  - lens-family-core
  - megaparsec >=7.0 && <8.0
  - mtl
  - network-uri
  - open-browser
  - optparse-applicative
  - prettyprinter
  - process
  - retry
  - rio >= 0.1.16.0
  - rio-orphans
  - safe
  - semver-range
  - stm
  - stringsearch
  - tar
  - template-haskell
  - temporary
  - text < 1.3
  - time
  - transformers
  - turtle
  - unliftio
  - unordered-containers
  - utf8-string
  - vector
  - versions
  - with-utf8
  - zlib

executables:
  spago:
    main:                Spago.hs
    source-dirs:         app
    other-modules:       [ Paths_spago ]
    when:
    - condition: flag(static)
      then:
        ghc-options:
        - -main-is Spago
        - -threaded
        - -rtsopts
        - -with-rtsopts=-N
        - -static
        - -O2
        cc-options: -static
        ld-options: -static -pthread
      else:
        ghc-options:
        - -main-is Spago
        - -threaded
        - -rtsopts
        - -with-rtsopts=-N
    dependencies:
    - base >= 4.7 && < 5
    - spago
    - text < 1.3
    - turtle
    - with-utf8

tests:
  spec:
    defaults: hspec/hspec@master
    main: Main
    ghc-options:
    - -threaded
    - -rtsopts
    - -with-rtsopts=-N
    dependencies:
    - base >= 4.7 && < 5
    - containers
    - directory
    - extra
    - hspec-megaparsec >=2.0 && <2.1
    - megaparsec >=7.0 && <8.0
    - process
    - QuickCheck
    - spago
    - temporary
    - text < 1.3
    - turtle
    - versions<|MERGE_RESOLUTION|>--- conflicted
+++ resolved
@@ -52,11 +52,8 @@
 - InstanceSigs
 - KindSignatures
 - LambdaCase
-<<<<<<< HEAD
 - LiberalTypeSynonyms
 - MonadFailDesugaring
-=======
->>>>>>> 6258ac60
 - MultiParamTypeClasses
 - MultiWayIf
 - NamedFieldPuns
