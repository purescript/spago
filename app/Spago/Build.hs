--- conflicted
+++ resolved
@@ -14,22 +14,14 @@
   , Purs.WithMain (..)
   ) where
 
-<<<<<<< HEAD
-import           Control.Exception (SomeException, try)
-import           Data.Maybe        (Maybe(..), fromMaybe)
-import qualified Data.Text         as Text
-import           System.IO         (hPutStrLn)
-import qualified Turtle            as T hiding (die, echo)
-=======
 import           Control.Exception    (SomeException, try)
-import           Data.Maybe           (fromMaybe)
+import           Data.Maybe           (Maybe(..), fromMaybe)
 import qualified Data.Set             as Set
 import qualified Data.Text            as Text
 import           System.Directory     (makeAbsolute)
 import qualified System.FilePath.Glob as Glob
 import           System.IO            (hPutStrLn)
 import qualified Turtle               as T hiding (die, echo)
->>>>>>> 25bc1523
 
 import qualified Spago.Config         as Config
 import qualified Spago.Packages       as Packages
@@ -82,13 +74,12 @@
 
 -- | Test the project: compile and run "Test.Main"
 --   (or the provided module name) with node
-<<<<<<< HEAD
-test :: Maybe Purs.ModuleName -> Maybe Int -> [Purs.SourcePath] -> [Purs.ExtraArg] -> IO ()
+test :: Maybe Purs.ModuleName -> Maybe Int -> Watch -> [Purs.SourcePath] -> [Purs.ExtraArg] -> IO ()
 test = runWithNode (Purs.ModuleName "Test.Main") (Just "Tests succeeded.") "Tests failed: "
 
 -- | Run the project: compile and run "Main"
 --   (or the provided module name) with node
-run :: Maybe Purs.ModuleName -> Maybe Int -> [Purs.SourcePath] -> [Purs.ExtraArg] -> IO ()
+run :: Maybe Purs.ModuleName -> Maybe Int -> Watch -> [Purs.SourcePath] -> [Purs.ExtraArg] -> IO ()
 run = runWithNode (Purs.ModuleName "Main") Nothing "Running failed, exit code: "
 
 -- | Run the project with node: compile and run with the provided ModuleName
@@ -98,16 +89,13 @@
             -> T.Text
             -> Maybe Purs.ModuleName
             -> Maybe Int
+            -> Watch
             -> [Purs.SourcePath]
             -> [Purs.ExtraArg]
             -> IO ()
-runWithNode defaultModuleName maybeSuccessMessage failureMessage maybeModuleName maybeLimit paths passthroughArgs = do
-  build maybeLimit paths passthroughArgs
-=======
-test :: Maybe Purs.ModuleName -> Maybe Int -> Watch -> [Purs.SourcePath] -> [Purs.ExtraArg] -> IO ()
-test maybeModuleName maybeLimit shouldWatch paths passthroughArgs = do
+runWithNode defaultModuleName maybeSuccessMessage failureMessage maybeModuleName
+            maybeLimit shouldWatch paths passthroughArgs = do
   build maybeLimit shouldWatch paths passthroughArgs
->>>>>>> 25bc1523
   T.shell cmd T.empty >>= \case
     T.ExitSuccess   -> fromMaybe (pure ()) (echo <$> maybeSuccessMessage)
     T.ExitFailure n -> die $ failureMessage <> T.repr n
