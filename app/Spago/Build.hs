--- conflicted
+++ resolved
@@ -4,11 +4,8 @@
   , repl
   , bundle
   , makeModule
-<<<<<<< HEAD
   , docs
-=======
   , Watch (..)
->>>>>>> 4d3a1974
   , Purs.ExtraArg (..)
   , Purs.ModuleName (..)
   , Purs.SourcePath (..)
@@ -107,7 +104,6 @@
       Right _ -> echo $ "Make module succeeded and output file to " <> Purs.unTargetPath targetPath
       Left (n :: SomeException) -> die $ "Make module failed: " <> T.repr n
 
-
 -- | Generate docs for the `sourcePaths`
 docs :: [Purs.SourcePath] -> IO ()
 docs sourcePaths = do
