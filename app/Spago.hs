--- conflicted
+++ resolved
@@ -18,18 +18,11 @@
 import           Spago.DryRun        (DryRun (..))
 import           Spago.GlobalCache   (CacheFlag (..))
 import           Spago.Messages      as Messages
-<<<<<<< HEAD
-import           Spago.Packages      (JsonFlag (..), PackageName (..), PackagesFilter (..))
-import qualified Spago.Packages
-import qualified Spago.PscPackage    as PscPackage
-import qualified Spago.Purs          as Purs
-=======
 import           Spago.Packages      (JsonFlag (..), PackagesFilter (..))
 import qualified Spago.Packages
 import qualified Spago.PscPackage    as PscPackage
 import qualified Spago.Purs          as Purs
 import           Spago.Types
->>>>>>> 64998a79
 import           Spago.Version       (VersionBump (..))
 import qualified Spago.Version       as Version
 import           Spago.Watch         (ClearScreen (..))
