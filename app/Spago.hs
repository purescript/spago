module Spago (main) where

import           Spago.Prelude

import qualified Data.Text           as Text
import           Data.Version        (showVersion)
import qualified GHC.IO.Encoding
import qualified Options.Applicative as Opts
import qualified Paths_spago         as Pcli
import qualified System.Environment  as Env
import qualified Turtle              as CLI

import           Spago.Build         (BuildOptions (..), ExtraArg (..),
                                      ModuleName (..), SourcePath (..),
                                      TargetPath (..), Watch (..),
                                      WithMain (..), NoBuild (..),
                                      NoInstall (..), DepsOnly (..))
import qualified Spago.Build
import           Spago.DryRun        (DryRun (..))
import           Spago.GlobalCache   (CacheFlag (..))
import           Spago.Messages      as Messages
import           Spago.Packages      (PackageName (..), PackagesFilter (..), JsonFlag(..))
import qualified Spago.Packages
import qualified Spago.PscPackage    as PscPackage
import qualified Spago.Purs          as Purs
import           Spago.Version       (VersionBump(..))
import qualified Spago.Version       as Version
import           Spago.Watch         (ClearScreen (..))


-- | Commands that this program handles
data Command

  -- | ### Commands for working with Spago projects
  --
  -- | Initialize a new project
  = Init Bool

  -- | Install (download) dependencies defined in spago.dhall
  | Install (Maybe Int) (Maybe CacheFlag) [PackageName]

  -- | Get source globs of dependencies in spago.dhall
  | Sources

  -- | Start a REPL.
  | Repl (Maybe Int) (Maybe CacheFlag) [PackageName] [SourcePath] [ExtraArg] DepsOnly

  -- | Generate documentation for the project and its dependencies
  | Docs (Maybe Purs.DocsFormat) [SourcePath] DepsOnly

  -- | Build the project paths src/ and test/ plus the specified source paths
  | Build BuildOptions

  -- | List available packages
  | ListPackages (Maybe PackagesFilter) JsonFlag

  -- | Verify that a single package is consistent with the Package Set
  | Verify (Maybe Int) (Maybe CacheFlag) PackageName

    -- | Verify that the Package Set is correct
  | VerifySet (Maybe Int) (Maybe CacheFlag)

  -- | Test the project with some module, default Test.Main
  | Test (Maybe ModuleName) BuildOptions [ExtraArg]

  -- | Bump and tag a new version in preparation for release.
  | BumpVersion (Maybe Int) DryRun VersionBump

  -- | Run the project with some module, default Main
  | Run (Maybe ModuleName) BuildOptions [ExtraArg]

  -- | Bundle the project into an executable
  --   Builds the project before bundling
  | BundleApp (Maybe ModuleName) (Maybe TargetPath) NoBuild BuildOptions

  -- | Bundle a module into a CommonJS module
  --   Builds the project before bundling
  | BundleModule (Maybe ModuleName) (Maybe TargetPath) NoBuild BuildOptions

  -- | Upgrade the package-set to the latest release
  | PackageSetUpgrade

  -- | Freeze the package-set so it will be cached
  | Freeze

  -- | ### Commands for working with Psc-Package
  --
  --   Do the boilerplate of the local project setup to override and add arbitrary packages
  --   See the package-sets docs about this here:
  --   https://github.com/purescript/package-sets
  | PscPackageLocalSetup Bool

  -- | Do the Ins-Dhall-ation of the local project setup, equivalent to:
  --   ```sh
  --   NAME='local'
  --   TARGET=.psc-package/$NAME/.set/packages.json
  --   mktree -p .psc-package/$NAME/.set
  --   dhall-to-json --pretty <<< './packages.dhall' > $TARGET
  --   echo wrote packages.json to $TARGET
  --   ```
  | PscPackageInsDhall

  -- | Deletes the .psc-package folder
  | PscPackageClean

  -- | Runs `purescript-docs-search search`.
  | Search

  -- | Show version
  | Version

  -- | Bundle the project into an executable (replaced by BundleApp)
  | Bundle

  -- | Bundle a module into a CommonJS module (replaced by BundleModule)
  | MakeModule

parser :: CLI.Parser (Command, GlobalOptions)
parser = do
  opts <- globalOptions
  command <- projectCommands <|> packageSetCommands <|> publishCommands <|> pscPackageCommands <|> otherCommands <|> oldCommands
  pure (command, opts)
  where
    cacheFlag =
      let wrap = \case
            "skip" -> Just SkipCache
            "update" -> Just NewCache
            _ -> Nothing
      in CLI.optional $ CLI.opt wrap "global-cache" 'c' "Configure the global caching behaviour: skip it with `skip` or force update with `update`"
    packagesFilter =
      let wrap = \case
            "direct"     -> Just DirectDeps
            "transitive" -> Just TransitiveDeps
            _            -> Nothing
      in CLI.optional $ CLI.opt wrap "filter" 'f' "Filter packages: direct deps with `direct`, transitive ones with `transitive`"
    versionBump =
      let spec = \case
            "major" -> Just Version.Major
            "minor" -> Just Version.Minor
            "patch" -> Just Version.Patch
            v | Right v' <- Version.parseVersion v -> Just $ Exact v'
            _ -> Nothing
      in CLI.arg spec "bump" "How to bump the version. Acceptable values: 'major', 'minor', 'patch', or a version (e.g. 'v1.2.3')."

    force   = CLI.switch "force" 'f' "Overwrite any project found in the current directory"
    verbose = CLI.switch "verbose" 'v' "Enable additional debug logging, e.g. printing `purs` commands"

    -- Note: the first constructor is the default when the flag is not provided
    watch       = bool BuildOnce Watch <$> CLI.switch "watch" 'w' "Watch for changes in local files and automatically rebuild"
    noInstall   = bool DoInstall NoInstall <$> CLI.switch "no-install" 'n' "Don't run the automatic installation of packages"
    depsOnly    = bool AllSources DepsOnly <$> CLI.switch "deps-only" 'd' "Only use sources from dependencies, skipping the project sources."
    clearScreen = bool NoClear DoClear <$> CLI.switch "clear-screen" 'l' "Clear the screen on rebuild (watch mode only)"
    noBuild     = bool DoBuild NoBuild <$> CLI.switch "no-build" 's' "Skip build step"
    noFormat    = bool DoFormat NoFormat <$> CLI.switch "no-config-format" 'F' "Disable formatting the configuration file `spago.dhall`"
    jsonFlag    = bool JsonOutputNo JsonOutputYes <$> CLI.switch "json" 'j' "Produce JSON output"
    dryRun      = bool DryRun NoDryRun <$> CLI.switch "no-dry-run" 'f' "Actually perform side-effects (the default is to describe what would be done)"
    usePsa      = bool UsePsa NoPsa <$> CLI.switch "no-psa" 'P' "Don't build with `psa`, but use `purs`"

    mainModule  = CLI.optional $ CLI.opt (Just . ModuleName) "main" 'm' "Module to be used as the application's entry point"
    toTarget    = CLI.optional $ CLI.opt (Just . TargetPath) "to" 't' "The target file path"
    docsFormat  = CLI.optional $ CLI.opt Purs.parseDocsFormat "format" 'f' "Docs output format (markdown | html | etags | ctags)"
    limitJobs   = CLI.optional (CLI.optInt "jobs" 'j' "Limit the amount of jobs that can run concurrently")
    nodeArgs         = many $ CLI.opt (Just . ExtraArg) "node-args" 'a' "Argument to pass to node (run/test only)"
    replPackageNames = many $ CLI.opt (Just . PackageName) "dependency" 'd' "Package name to add to the REPL as dependency"
    sourcePaths      = many $ CLI.opt (Just . SourcePath) "path" 'p' "Source path to include"

    packageName     = CLI.arg (Just . PackageName) "package" "Specify a package name. You can list them with `list-packages`"
    packageNames    = many $ CLI.arg (Just . PackageName) "package" "Package name to add as dependency"
    passthroughArgs = many $ CLI.arg (Just . ExtraArg) " ..any `purs compile` option" "Options passed through to `purs compile`; use -- to separate"

    buildOptions  = BuildOptions <$> limitJobs <*> cacheFlag <*> watch <*> clearScreen <*> sourcePaths <*> noInstall <*> passthroughArgs <*> depsOnly
    globalOptions = GlobalOptions <$> verbose <*> noFormat <*> usePsa

    projectCommands = CLI.subcommandGroup "Project commands:"
      [ initProject
      , build
      , repl
      , test
      , run
      , bundleApp
      , bundleModule
      , docs
      , search
      ]

    initProject =
      ( "init"
      , "Initialize a new sample project, or migrate a psc-package one"
      , Init <$> force
      )

    build =
      ( "build"
      , "Install the dependencies and compile the current package"
      , Build <$> buildOptions
      )

    repl =
      ( "repl"
      , "Start a REPL"
      , Repl <$> limitJobs <*> cacheFlag <*> replPackageNames <*> sourcePaths <*> passthroughArgs <*> depsOnly
      )

    test =
      ( "test"
      , "Test the project with some module, default Test.Main"
      , Test <$> mainModule <*> buildOptions <*> nodeArgs
      )

    run =
      ( "run"
      , "Runs the project with some module, default Main"
      , Run <$> mainModule <*> buildOptions <*> nodeArgs
      )

    bundleApp =
      ( "bundle-app"
      , "Bundle the project into an executable"
      , BundleApp <$> mainModule <*> toTarget <*> noBuild <*> buildOptions
      )

    bundleModule =
      ( "bundle-module"
      , "Bundle the project into a CommonJS module"
      , BundleModule <$> mainModule <*> toTarget <*> noBuild <*> buildOptions
      )

    docs =
      ( "docs"
      , "Generate docs for the project and its dependencies"
      , Docs <$> docsFormat <*> sourcePaths <*> depsOnly
      )

    search =
      ( "search"
      , "Run the search engine."
      , pure Search
      )

    packageSetCommands = CLI.subcommandGroup "Package set commands:"
      [ install
      , sources
      , listPackages
      , verify
      , verifySet
      , packageSetUpgrade
      , freeze
      ]

    install =
      ( "install"
      , "Install (download) all dependencies listed in spago.dhall"
      , Install <$> limitJobs <*> cacheFlag <*> packageNames
      )

    sources =
      ( "sources"
      , "List all the source paths (globs) for the dependencies of the project"
      , pure Sources
      )

    listPackages =
      ( "list-packages"
      , "List packages available in your packages.dhall"
      , ListPackages <$> packagesFilter <*> jsonFlag
      )

    verify =
      ( "verify"
      , "Verify that a single package is consistent with the Package Set"
      , Verify <$> limitJobs <*> cacheFlag <*> packageName
      )

    verifySet =
      ( "verify-set"
      , "Verify that the whole Package Set builds correctly"
      , VerifySet <$> limitJobs <*> cacheFlag
      )

    packageSetUpgrade =
      ( "package-set-upgrade"
      , "Upgrade the upstream in packages.dhall to the latest package-sets release"
      , pure PackageSetUpgrade
      )

    freeze =
      ( "freeze"
      , "Recompute the hashes for the package-set"
      , pure Freeze
      )


    publishCommands = CLI.subcommandGroup "Publish commands:"
      [ bumpVersion
      ]

    bumpVersion =
      ( "bump-version"
      , "Bump and tag a new version, and generate bower.json, in preparation for release."
      , BumpVersion <$> limitJobs <*> dryRun <*> versionBump
      )


    pscPackageCommands = CLI.subcommandGroup "Psc-Package compatibility commands:"
      [ pscPackageLocalSetup
      , pscPackageInsDhall
      , pscPackageClean
      ]

    pscPackageLocalSetup =
      ( "psc-package-local-setup"
      , "Setup a local package set by creating a new packages.dhall"
      , PscPackageLocalSetup <$> force
      )

    pscPackageInsDhall =
      ( "psc-package-insdhall"
      , "Insdhall the local package set from packages.dhall"
      , pure PscPackageInsDhall
      )

    pscPackageClean =
      ( "psc-package-clean"
      , "Clean cached packages by deleting the .psc-package folder"
      , pure PscPackageClean
      )


    otherCommands = CLI.subcommandGroup "Other commands:"
      [ version
      ]

    version =
      ( "version"
      , "Show spago version"
      , pure Version
      )


    oldCommands = Opts.subparser $ Opts.internal <> bundle <> makeModule

    bundle =
      Opts.command "bundle" $ Opts.info (Bundle <$ mainModule <* toTarget <* noBuild <* buildOptions) mempty

    makeModule =
      Opts.command "make-module" $ Opts.info (MakeModule <$ mainModule <* toTarget <* noBuild <* buildOptions) mempty


main :: IO ()
main = do
  -- We always want to run in UTF8 anyways
  GHC.IO.Encoding.setLocaleEncoding GHC.IO.Encoding.utf8
  -- Stop `git` from asking for input, not gonna happen
  -- We just fail instead. Source:
  -- https://serverfault.com/questions/544156
  Env.setEnv "GIT_TERMINAL_PROMPT" "0"

  -- | Print out Spago version
  let printVersion = CLI.echo $ CLI.unsafeTextToLine $ Text.pack $ showVersion Pcli.version

  (command, globalOptions) <- CLI.options "Spago - manage your PureScript projects" parser
  (flip runReaderT) globalOptions $
    case command of
      Init force                            -> Spago.Packages.initProject force
      Install limitJobs cacheConfig packageNames
        -> Spago.Packages.install limitJobs cacheConfig packageNames
      ListPackages packagesFilter jsonFlag  -> Spago.Packages.listPackages packagesFilter jsonFlag
      Sources                               -> Spago.Packages.sources
      Verify limitJobs cacheConfig package  -> Spago.Packages.verify limitJobs cacheConfig (Just package)
      VerifySet limitJobs cacheConfig       -> Spago.Packages.verify limitJobs cacheConfig Nothing
      PackageSetUpgrade                     -> Spago.Packages.upgradePackageSet
      Freeze                                -> Spago.Packages.freeze
      Build buildOptions                    -> Spago.Build.build buildOptions Nothing
      Test modName buildOptions nodeArgs    -> Spago.Build.test modName buildOptions nodeArgs
      BumpVersion limitJobs dryRun spec     -> Version.bumpVersion limitJobs dryRun spec
      Run modName buildOptions nodeArgs     -> Spago.Build.run modName buildOptions nodeArgs
      Repl limitJobs cacheConfig replPackageNames paths pursArgs depsOnly -> Spago.Build.repl limitJobs cacheConfig replPackageNames paths pursArgs depsOnly
      BundleApp modName tPath shouldBuild buildOptions
        -> Spago.Build.bundleApp WithMain modName tPath shouldBuild buildOptions
      BundleModule modName tPath shouldBuild buildOptions
        -> Spago.Build.bundleModule modName tPath shouldBuild buildOptions
      Docs format sourcePaths depsOnly      -> Spago.Build.docs format sourcePaths depsOnly
      Version                               -> printVersion
<<<<<<< HEAD
      PscPackageLocalSetup force            -> liftIO $ PscPackage.localSetup force
      PscPackageInsDhall                    -> liftIO $ PscPackage.insDhall
      PscPackageClean                       -> liftIO $ PscPackage.clean
      Search                                -> Spago.Build.search
=======
      PscPackageLocalSetup force            -> PscPackage.localSetup force
      PscPackageInsDhall                    -> PscPackage.insDhall
      PscPackageClean                       -> PscPackage.clean
>>>>>>> 47756d75
      Bundle                                -> die Messages.bundleCommandRenamed
      MakeModule                            -> die Messages.makeModuleCommandRenamed<|MERGE_RESOLUTION|>--- conflicted
+++ resolved
@@ -380,16 +380,10 @@
       BundleModule modName tPath shouldBuild buildOptions
         -> Spago.Build.bundleModule modName tPath shouldBuild buildOptions
       Docs format sourcePaths depsOnly      -> Spago.Build.docs format sourcePaths depsOnly
+      Search                                -> Spago.Build.search
       Version                               -> printVersion
-<<<<<<< HEAD
-      PscPackageLocalSetup force            -> liftIO $ PscPackage.localSetup force
-      PscPackageInsDhall                    -> liftIO $ PscPackage.insDhall
-      PscPackageClean                       -> liftIO $ PscPackage.clean
-      Search                                -> Spago.Build.search
-=======
       PscPackageLocalSetup force            -> PscPackage.localSetup force
       PscPackageInsDhall                    -> PscPackage.insDhall
       PscPackageClean                       -> PscPackage.clean
->>>>>>> 47756d75
       Bundle                                -> die Messages.bundleCommandRenamed
       MakeModule                            -> die Messages.makeModuleCommandRenamed