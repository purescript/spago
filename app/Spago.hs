module Spago (main) where

import           Spago.Prelude

import qualified Data.Text           as Text
import           Data.Version        (showVersion)
import qualified GHC.IO.Encoding
import qualified Options.Applicative as Opts
import qualified Paths_spago         as Pcli
import qualified System.Environment  as Env
import qualified Turtle              as CLI

import           Spago.Build         (BuildOptions (..), ExtraArg (..),
                                      ModuleName (..), SourcePath (..),
                                      TargetPath (..), Watch (..),
                                      WithMain (..), NoBuild (..),
                                      NoInstall (..), DepsOnly (..))
import qualified Spago.Build
import           Spago.DryRun        (DryRun (..))
import           Spago.GlobalCache   (CacheFlag (..))
import           Spago.Messages      as Messages
import           Spago.Packages      (PackageName (..), PackagesFilter (..), JsonFlag(..))
import qualified Spago.Packages
import qualified Spago.PscPackage    as PscPackage
import qualified Spago.Purs          as Purs
import           Spago.Version       (VersionBump(..))
import qualified Spago.Version       as Version
import           Spago.Watch         (ClearScreen (..))


-- | Commands that this program handles
data Command

  -- | ### Commands for working with Spago projects
  --
  -- | Initialize a new project
  = Init Bool

  -- | Install (download) dependencies defined in spago.dhall
  | Install (Maybe CacheFlag) [PackageName]

  -- | Get source globs of dependencies in spago.dhall
  | Sources

  -- | Start a REPL.
  | Repl (Maybe CacheFlag) [PackageName] [SourcePath] [ExtraArg] DepsOnly

  -- | Generate documentation for the project and its dependencies
  | Docs (Maybe Purs.DocsFormat) [SourcePath] DepsOnly

  -- | Build the project paths src/ and test/ plus the specified source paths
  | Build BuildOptions

  -- | List available packages
  | ListPackages (Maybe PackagesFilter) JsonFlag

  -- | Verify that a single package is consistent with the Package Set
  | Verify (Maybe CacheFlag) PackageName

<<<<<<< HEAD
    -- | Verify that the Package Set is correct
  | VerifySet (Maybe CacheFlag)
=======
  -- | Verify that the Package Set is correct
  | VerifySet (Maybe Int) (Maybe CacheFlag)
>>>>>>> bbc425e4

  -- | Test the project with some module, default Test.Main
  | Test (Maybe ModuleName) BuildOptions [ExtraArg]

  -- | Bump and tag a new version in preparation for release.
  | BumpVersion DryRun VersionBump

  -- | Run the project with some module, default Main
  | Run (Maybe ModuleName) BuildOptions [ExtraArg]

  -- | Bundle the project into an executable
  --   Builds the project before bundling
  | BundleApp (Maybe ModuleName) (Maybe TargetPath) NoBuild BuildOptions

  -- | Bundle a module into a CommonJS module
  --   Builds the project before bundling
  | BundleModule (Maybe ModuleName) (Maybe TargetPath) NoBuild BuildOptions

  -- | Upgrade the package-set to the latest release
  | PackageSetUpgrade

  -- | Freeze the package-set so it will be cached
  | Freeze

  -- | ### Commands for working with Psc-Package
  --
  --   Do the boilerplate of the local project setup to override and add arbitrary packages
  --   See the package-sets docs about this here:
  --   https://github.com/purescript/package-sets
  | PscPackageLocalSetup Bool

  -- | Do the Ins-Dhall-ation of the local project setup, equivalent to:
  --   ```sh
  --   NAME='local'
  --   TARGET=.psc-package/$NAME/.set/packages.json
  --   mktree -p .psc-package/$NAME/.set
  --   dhall-to-json --pretty <<< './packages.dhall' > $TARGET
  --   echo wrote packages.json to $TARGET
  --   ```
  | PscPackageInsDhall

  -- | Deletes the .psc-package folder
  | PscPackageClean


  -- | Show version
  | Version


  -- | Bundle the project into an executable (replaced by BundleApp)
  | Bundle

  -- | Bundle a module into a CommonJS module (replaced by BundleModule)
  | MakeModule

parser :: CLI.Parser (Command, GlobalOptions)
parser = do
  opts <- globalOptions
  command <- projectCommands <|> packageSetCommands <|> publishCommands <|> pscPackageCommands <|> otherCommands <|> oldCommands
  pure (command, opts)
  where
    cacheFlag =
      let wrap = \case
            "skip" -> Just SkipCache
            "update" -> Just NewCache
            _ -> Nothing
      in CLI.optional $ CLI.opt wrap "global-cache" 'c' "Configure the global caching behaviour: skip it with `skip` or force update with `update`"
    packagesFilter =
      let wrap = \case
            "direct"     -> Just DirectDeps
            "transitive" -> Just TransitiveDeps
            _            -> Nothing
      in CLI.optional $ CLI.opt wrap "filter" 'f' "Filter packages: direct deps with `direct`, transitive ones with `transitive`"
    versionBump =
      let spec = \case
            "major" -> Just Version.Major
            "minor" -> Just Version.Minor
            "patch" -> Just Version.Patch
            v | Right v' <- Version.parseVersion v -> Just $ Exact v'
            _ -> Nothing
      in CLI.arg spec "bump" "How to bump the version. Acceptable values: 'major', 'minor', 'patch', or a version (e.g. 'v1.2.3')."

    force   = CLI.switch "force" 'f' "Overwrite any project found in the current directory"
    verbose = CLI.switch "verbose" 'v' "Enable additional debug logging, e.g. printing `purs` commands"

    -- Note: the first constructor is the default when the flag is not provided
    watch       = bool BuildOnce Watch <$> CLI.switch "watch" 'w' "Watch for changes in local files and automatically rebuild"
    noInstall   = bool DoInstall NoInstall <$> CLI.switch "no-install" 'n' "Don't run the automatic installation of packages"
    depsOnly    = bool AllSources DepsOnly <$> CLI.switch "deps-only" 'd' "Only use sources from dependencies, skipping the project sources."
    clearScreen = bool NoClear DoClear <$> CLI.switch "clear-screen" 'l' "Clear the screen on rebuild (watch mode only)"
    noBuild     = bool DoBuild NoBuild <$> CLI.switch "no-build" 's' "Skip build step"
    noFormat    = bool DoFormat NoFormat <$> CLI.switch "no-config-format" 'F' "Disable formatting the configuration file `spago.dhall`"
    jsonFlag    = bool JsonOutputNo JsonOutputYes <$> CLI.switch "json" 'j' "Produce JSON output"
    dryRun      = bool DryRun NoDryRun <$> CLI.switch "no-dry-run" 'f' "Actually perform side-effects (the default is to describe what would be done)"
    usePsa      = bool UsePsa NoPsa <$> CLI.switch "no-psa" 'P' "Don't build with `psa`, but use `purs`"

    mainModule  = CLI.optional $ CLI.opt (Just . ModuleName) "main" 'm' "Module to be used as the application's entry point"
    toTarget    = CLI.optional $ CLI.opt (Just . TargetPath) "to" 't' "The target file path"
    docsFormat  = CLI.optional $ CLI.opt Purs.parseDocsFormat "format" 'f' "Docs output format (markdown | html | etags | ctags)"
    jobsLimit   = CLI.optional (CLI.optInt "jobs" 'j' "Limit the amount of jobs that can run concurrently")
    nodeArgs         = many $ CLI.opt (Just . ExtraArg) "node-args" 'a' "Argument to pass to node (run/test only)"
    replPackageNames = many $ CLI.opt (Just . PackageName) "dependency" 'd' "Package name to add to the REPL as dependency"
    sourcePaths      = many $ CLI.opt (Just . SourcePath) "path" 'p' "Source path to include"

    packageName     = CLI.arg (Just . PackageName) "package" "Specify a package name. You can list them with `list-packages`"
    packageNames    = many $ CLI.arg (Just . PackageName) "package" "Package name to add as dependency"
    passthroughArgs = many $ CLI.arg (Just . ExtraArg) " ..any `purs compile` option" "Options passed through to `purs compile`; use -- to separate"

    buildOptions  = BuildOptions <$> cacheFlag <*> watch <*> clearScreen <*> sourcePaths <*> noInstall <*> passthroughArgs <*> depsOnly

    -- Note: by default we limit concurrency to 20
    globalOptions = GlobalOptions <$> verbose <*> noFormat <*> usePsa <*> fmap (fromMaybe 20) jobsLimit

    projectCommands = CLI.subcommandGroup "Project commands:"
      [ initProject
      , build
      , repl
      , test
      , run
      , bundleApp
      , bundleModule
      , docs
      ]

    initProject =
      ( "init"
      , "Initialize a new sample project, or migrate a psc-package one"
      , Init <$> force
      )

    build =
      ( "build"
      , "Install the dependencies and compile the current package"
      , Build <$> buildOptions
      )

    repl =
      ( "repl"
      , "Start a REPL"
      , Repl <$> cacheFlag <*> replPackageNames <*> sourcePaths <*> passthroughArgs <*> depsOnly
      )

    test =
      ( "test"
      , "Test the project with some module, default Test.Main"
      , Test <$> mainModule <*> buildOptions <*> nodeArgs
      )

    run =
      ( "run"
      , "Runs the project with some module, default Main"
      , Run <$> mainModule <*> buildOptions <*> nodeArgs
      )

    bundleApp =
      ( "bundle-app"
      , "Bundle the project into an executable"
      , BundleApp <$> mainModule <*> toTarget <*> noBuild <*> buildOptions
      )

    bundleModule =
      ( "bundle-module"
      , "Bundle the project into a CommonJS module"
      , BundleModule <$> mainModule <*> toTarget <*> noBuild <*> buildOptions
      )

    docs =
      ( "docs"
      , "Generate docs for the project and its dependencies"
      , Docs <$> docsFormat <*> sourcePaths <*> depsOnly
      )


    packageSetCommands = CLI.subcommandGroup "Package set commands:"
      [ install
      , sources
      , listPackages
      , verify
      , verifySet
      , upgradeSet
      , freeze
      ]

    install =
      ( "install"
      , "Install (download) all dependencies listed in spago.dhall"
      , Install <$> cacheFlag <*> packageNames
      )

    sources =
      ( "sources"
      , "List all the source paths (globs) for the dependencies of the project"
      , pure Sources
      )

    listPackages =
      ( "list-packages"
      , "List packages available in your packages.dhall"
      , ListPackages <$> packagesFilter <*> jsonFlag
      )

    verify =
      ( "verify"
      , "Verify that a single package is consistent with the Package Set"
      , Verify <$> cacheFlag <*> packageName
      )

    verifySet =
      ( "verify-set"
      , "Verify that the whole Package Set builds correctly"
      , VerifySet <$> cacheFlag
      )

    upgradeSet =
      ( "upgrade-set"
      , "Upgrade the upstream in packages.dhall to the latest package-sets release"
      , pure PackageSetUpgrade
      )

    freeze =
      ( "freeze"
      , "Recompute the hashes for the package-set"
      , pure Freeze
      )


    publishCommands = CLI.subcommandGroup "Publish commands:"
      [ bumpVersion
      ]

    bumpVersion =
      ( "bump-version"
      , "Bump and tag a new version, and generate bower.json, in preparation for release."
      , BumpVersion <$> dryRun <*> versionBump
      )


    pscPackageCommands = CLI.subcommandGroup "Psc-Package compatibility commands:"
      [ pscPackageLocalSetup
      , pscPackageInsDhall
      , pscPackageClean
      ]

    pscPackageLocalSetup =
      ( "psc-package-local-setup"
      , "Setup a local package set by creating a new packages.dhall"
      , PscPackageLocalSetup <$> force
      )

    pscPackageInsDhall =
      ( "psc-package-insdhall"
      , "Insdhall the local package set from packages.dhall"
      , pure PscPackageInsDhall
      )

    pscPackageClean =
      ( "psc-package-clean"
      , "Clean cached packages by deleting the .psc-package folder"
      , pure PscPackageClean
      )


    otherCommands = CLI.subcommandGroup "Other commands:"
      [ version
      ]

    version =
      ( "version"
      , "Show spago version"
      , pure Version
      )


    oldCommands = Opts.subparser $ Opts.internal <> bundle <> makeModule

    bundle =
      Opts.command "bundle" $ Opts.info (Bundle <$ mainModule <* toTarget <* noBuild <* buildOptions) mempty

    makeModule =
      Opts.command "make-module" $ Opts.info (MakeModule <$ mainModule <* toTarget <* noBuild <* buildOptions) mempty


main :: IO ()
main = do
  -- We always want to run in UTF8 anyways
  GHC.IO.Encoding.setLocaleEncoding GHC.IO.Encoding.utf8
  -- Stop `git` from asking for input, not gonna happen
  -- We just fail instead. Source:
  -- https://serverfault.com/questions/544156
  Env.setEnv "GIT_TERMINAL_PROMPT" "0"

  -- | Print out Spago version
  let printVersion = CLI.echo $ CLI.unsafeTextToLine $ Text.pack $ showVersion Pcli.version

  (command, globalOptions) <- CLI.options "Spago - manage your PureScript projects" parser
  (flip runReaderT) globalOptions $
    case command of
      Init force                            -> Spago.Packages.initProject force
      Install cacheConfig packageNames      -> Spago.Packages.install cacheConfig packageNames
      ListPackages packagesFilter jsonFlag  -> Spago.Packages.listPackages packagesFilter jsonFlag
      Sources                               -> Spago.Packages.sources
      Verify cacheConfig package            -> Spago.Packages.verify cacheConfig (Just package)
      VerifySet cacheConfig                 -> Spago.Packages.verify cacheConfig Nothing
      PackageSetUpgrade                     -> Spago.Packages.upgradePackageSet
      Freeze                                -> Spago.Packages.freeze
      Build buildOptions                    -> Spago.Build.build buildOptions Nothing
      Test modName buildOptions nodeArgs    -> Spago.Build.test modName buildOptions nodeArgs
      BumpVersion dryRun spec               -> Version.bumpVersion dryRun spec
      Run modName buildOptions nodeArgs     -> Spago.Build.run modName buildOptions nodeArgs
      Repl cacheConfig replPackageNames paths pursArgs depsOnly
        -> Spago.Build.repl cacheConfig replPackageNames paths pursArgs depsOnly
      BundleApp modName tPath shouldBuild buildOptions
        -> Spago.Build.bundleApp WithMain modName tPath shouldBuild buildOptions
      BundleModule modName tPath shouldBuild buildOptions
        -> Spago.Build.bundleModule modName tPath shouldBuild buildOptions
      Docs format sourcePaths depsOnly      -> Spago.Build.docs format sourcePaths depsOnly
      Version                               -> printVersion
      PscPackageLocalSetup force            -> PscPackage.localSetup force
      PscPackageInsDhall                    -> PscPackage.insDhall
      PscPackageClean                       -> PscPackage.clean
      Bundle                                -> die Messages.bundleCommandRenamed
      MakeModule                            -> die Messages.makeModuleCommandRenamed<|MERGE_RESOLUTION|>--- conflicted
+++ resolved
@@ -57,13 +57,8 @@
   -- | Verify that a single package is consistent with the Package Set
   | Verify (Maybe CacheFlag) PackageName
 
-<<<<<<< HEAD
-    -- | Verify that the Package Set is correct
+  -- | Verify that the Package Set is correct
   | VerifySet (Maybe CacheFlag)
-=======
-  -- | Verify that the Package Set is correct
-  | VerifySet (Maybe Int) (Maybe CacheFlag)
->>>>>>> bbc425e4
 
   -- | Test the project with some module, default Test.Main
   | Test (Maybe ModuleName) BuildOptions [ExtraArg]
