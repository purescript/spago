--- conflicted
+++ resolved
@@ -111,43 +111,24 @@
   command <- projectCommands <|> packageSetCommands <|> pscPackageCommands <|> otherCommands <|> oldCommands
   pure (command, opts)
   where
-<<<<<<< HEAD
-    force   = CLI.switch "force" 'f' "Overwrite any project found in the current directory"
+    force = CLI.switch "force" 'f' "Overwrite any project found in the current directory"
     verbose = CLI.switch "verbose" 'v' "Enable additional debug logging, e.g. printing `purs` commands"
+    nodeArgs = CLI.many $ CLI.opt (Just . ExtraArg) "node-args" 'n' "Argument to pass to node (run/test only)"
     watch = (flip fmap) (CLI.switch "watch" 'w' "Watch for changes in local files and automatically rebuild") $ \case
-        True  -> Watch
-        False -> BuildOnce
+      True  -> Watch
+      False -> BuildOnce
+    noInstall = (flip fmap) (CLI.switch "no-install" 'n' "Don't run the automatic installation of packages") $ \case
+      True  -> NoInstall
+      False -> DoInstall
     clearScreen = (flip fmap) (CLI.switch "clear-screen" 'l' "Clear the screen on rebuild (watch mode only)") $ \case
-=======
-    force           = CLI.switch "force" 'f' "Overwrite any project found in the current directory"
-    verbose         = CLI.switch "verbose" 'v' "Enable additional debug logging, e.g. printing `purs` commands"
-    watchBool       = CLI.switch "watch" 'w' "Watch for changes in local files and automatically rebuild"
-    noInstallBool   = CLI.switch "no-install" 'n' "Don't run the automatic installation of packages"
-    clearScreenBool = CLI.switch "clear-screen" 'l' "Clear the screen on rebuild (watch mode only)"
-    noBuildBool     = CLI.switch "no-build" 's' "Skip build step"
-    nodeArgs        = CLI.many $ CLI.opt (Just . ExtraArg) "node-args" 'n' "Argument to pass to node (run/test only)"
-    watch = do
-      res <- watchBool
-      pure $ case res of
-        True  -> Watch
-        False -> BuildOnce
-    noInstall = do
-      res <- noInstallBool
-      pure $ case res of
-        True  -> NoInstall
-        False -> DoInstall
-    clearScreen = do
-      res <- clearScreenBool
-      pure $ case res of
->>>>>>> 92e9c64b
-        True  -> DoClear
-        False -> NoClear
+      True  -> DoClear
+      False -> NoClear
     noBuild = (flip fmap) (CLI.switch "no-build" 's' "Skip build step") $ \case
-        True  -> NoBuild
-        False -> DoBuild
+      True  -> NoBuild
+      False -> DoBuild
     jsonFlag = (flip fmap) (CLI.switch "json" 'j' "Produce JSON output") $ \case
-        True  -> JsonOutputYes
-        False -> JsonOutputNo
+      True  -> JsonOutputYes
+      False -> JsonOutputNo
     cacheFlag =
       let wrap = \case
             "skip" -> Just SkipCache
@@ -162,13 +143,8 @@
     packageName = CLI.arg (Just . PackageName) "package" "Specify a package name. You can list them with `list-packages`"
     packageNames = CLI.many $ CLI.arg (Just . PackageName) "package" "Package name to add as dependency"
     passthroughArgs = many $ CLI.arg (Just . ExtraArg) " ..any `purs compile` option" "Options passed through to `purs compile`; use -- to separate"
-<<<<<<< HEAD
-    buildOptions = BuildOptions <$> limitJobs <*> cacheFlag <*> watch <*> clearScreen <*> sourcePaths <*> passthroughArgs
+    buildOptions = BuildOptions <$> limitJobs <*> cacheFlag <*> watch <*> clearScreen <*> sourcePaths <*> noInstall <*> passthroughArgs
     globalOptions = GlobalOptions <$> verbose <*> pursCommandFlag
-=======
-    buildOptions = BuildOptions <$> limitJobs <*> cacheFlag <*> watch <*> clearScreen <*> sourcePaths <*> noInstall <*> passthroughArgs
-    globalOptions = GlobalOptions <$> verbose
->>>>>>> 92e9c64b
     packagesFilter =
       let wrap = \case
             "direct"     -> Just DirectDeps
