module Main (main) where

import qualified GHC.IO.Encoding
import qualified System.Environment as Env
import qualified Turtle             as T

import qualified PscPackage
import           Spago              (ModuleName (..), PursArg (..), SourcePath (..),
<<<<<<< HEAD
                                     TargetPath (..), WithMain(..), PackageName (..))
=======
                                     TargetPath (..), WithMain (..))
>>>>>>> 9e99c389
import qualified Spago
import qualified Spago.Config


-- | Commands that this program handles
data Command

  -- | ### Commands for working with Spago projects
  --
  -- | Initialize a new project
  = Init Bool

  -- | Install (download) dependencies defined in spago.dhall
  | Install (Maybe Int) [PackageName]

  -- | Get source globs of dependencies in spago.dhall
  | Sources

  -- | Start a REPL.
  | Repl [SourcePath] [PursArg]

  -- | Build the project paths src/ and test/
  --   plus the specified source paths
  | Build (Maybe Int) [SourcePath] [PursArg]

  -- | List available packages
  | ListPackages

  -- | Test the project with some module, default Test.Main
  | Test (Maybe ModuleName) (Maybe Int) [SourcePath] [PursArg]

  -- | Bundle the project, with optional main and target path arguments
  | Bundle (Maybe ModuleName) (Maybe TargetPath)

  -- | Bundle a module into a CommonJS module
  | MakeModule (Maybe ModuleName) (Maybe TargetPath)

  -- | Upgrade the package-set to the latest release
  | SpacchettiUpgrade

  -- | ### Commands for working with Psc-Package
  --
  --   Do the boilerplate of the local project setup to override and add arbitrary packages
  --   See the Spacchetti docs about this here:
  --   https://spacchetti.readthedocs.io/en/latest/local-setup.html
  | PscPackageLocalSetup Bool

  -- | Do the Ins-Dhall-ation of the local project setup, equivalent to:
  --   ```sh
  --   NAME='local'
  --   TARGET=.psc-package/$NAME/.set/packages.json
  --   mktree -p .psc-package/$NAME/.set
  --   dhall-to-json --pretty <<< './packages.dhall' > $TARGET
  --   echo wrote packages.json to $TARGET
  --   ```
  | PscPackageInsDhall

  -- | Deletes the .psc-package folder
  | PscPackageClean


  -- | Show version
  | Version


parser :: T.Parser Command
parser
      = initProject
  T.<|> install
  T.<|> sources
  T.<|> listPackages
  T.<|> build
  T.<|> repl
  T.<|> test
  T.<|> bundle
  T.<|> makeModule
  T.<|> spacchettiUpgrade
  T.<|> pscPackageLocalSetup
  T.<|> pscPackageInsDhall
  T.<|> pscPackageClean
  T.<|> version
  where
    force       = T.switch "force" 'f' "Overwrite any project found in the current directory"
    mainModule  = T.optional (T.opt (Just . ModuleName) "main" 'm' "The main module to bundle")
    toTarget    = T.optional (T.opt (Just . TargetPath) "to" 't' "The target file path")
    limitJobs   = T.optional (T.optInt "jobs" 'j' "Limit the amount of jobs that can run concurrently")
    sourcePaths = T.many (T.opt (Just . SourcePath) "path" 'p' "Source path to include")
    packageNames = T.many $ T.arg (Just . PackageName) "package" "Package name to add as dependency"
    passthroughArgs = T.many $ T.arg (Just . PursArg) " ..any `purs` option" "Options passed through to `purs`; use -- to separate"

    pscPackageLocalSetup
      = T.subcommand "psc-package-local-setup" "Setup a local package set by creating a new packages.dhall"
      $ PscPackageLocalSetup <$> force

    pscPackageInsDhall
      = T.subcommand "psc-package-insdhall" "Insdhall the local package set from packages.dhall"
      $ pure PscPackageInsDhall

    pscPackageClean
      = T.subcommand "psc-package-clean" "Clean cached packages by deleting the .psc-package folder"
      $ pure PscPackageClean

    initProject
      = T.subcommand "init" "Initialize a new sample project"
      $ Init <$> force

    install
      = T.subcommand "install" "Install (download) all dependencies listed in spago.dhall"
      $ Install <$> limitJobs <*> packageNames

    sources
      = T.subcommand "sources" "List all the source paths (globs) for the dependencies of the project"
      $ pure Sources

    listPackages
      = T.subcommand "list-packages" "List packages available in your packages.dhall"
      $ pure ListPackages

    build
      = T.subcommand "build" "Install the dependencies and compile the current package"
      $ Build <$> limitJobs <*> sourcePaths <*> passthroughArgs

    repl
      = T.subcommand "repl" "Start a REPL"
      $ Repl <$> sourcePaths <*> passthroughArgs

    test
      = T.subcommand "test" "Test the project with some module, default Test.Main"
      $ Test <$> mainModule <*> limitJobs <*> sourcePaths <*> passthroughArgs

    bundle
      = T.subcommand "bundle" "Bundle the project, with optional main and target path arguments"
      $ Bundle <$> mainModule <*> toTarget

    makeModule
      = T.subcommand "make-module" "Bundle a module into a CommonJS module"
      $ MakeModule <$> mainModule <*> toTarget

    spacchettiUpgrade
      = T.subcommand "spacchetti-upgrade" "Upgrade \"packages.dhall\" to the latest Spacchetti release"
      $ pure SpacchettiUpgrade

    version
      = T.subcommand "version" "Show spago version"
      $ pure Version

main :: IO ()
main = do
  -- We always want to run in UTF8 anyways
  GHC.IO.Encoding.setLocaleEncoding GHC.IO.Encoding.utf8
  -- Stop `git` from asking for input, not gonna happen
  -- We just fail instead. Source:
  -- https://serverfault.com/questions/544156
  Env.setEnv "GIT_TERMINAL_PROMPT" "0"

  command <- T.options "Spago - manage your PureScript projects" parser
  case command of
    Init force                            -> Spago.initProject force
    Install limitJobs packageNames        -> Spago.install limitJobs packageNames
    ListPackages                          -> Spago.listPackages
    Sources                               -> Spago.sources
    Build limitJobs paths pursArgs        -> Spago.build limitJobs paths pursArgs
    Test modName limitJobs paths pursArgs -> Spago.test modName limitJobs paths pursArgs
    Repl paths pursArgs                   -> Spago.repl paths pursArgs
    Bundle modName tPath                  -> Spago.bundle WithMain modName tPath
    MakeModule modName tPath              -> Spago.makeModule modName tPath
    SpacchettiUpgrade                     -> Spago.Config.upgradeSpacchetti
    Version                               -> Spago.printVersion
    PscPackageLocalSetup force            -> PscPackage.localSetup force
    PscPackageInsDhall                    -> PscPackage.insDhall
    PscPackageClean                       -> PscPackage.clean<|MERGE_RESOLUTION|>--- conflicted
+++ resolved
@@ -6,11 +6,7 @@
 
 import qualified PscPackage
 import           Spago              (ModuleName (..), PursArg (..), SourcePath (..),
-<<<<<<< HEAD
-                                     TargetPath (..), WithMain(..), PackageName (..))
-=======
-                                     TargetPath (..), WithMain (..))
->>>>>>> 9e99c389
+                                     TargetPath (..), WithMain (..), PackageName (..))
 import qualified Spago
 import qualified Spago.Config
 
