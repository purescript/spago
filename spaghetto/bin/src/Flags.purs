--- conflicted
+++ resolved
@@ -14,7 +14,6 @@
     "Select the local project to build"
     # ArgParser.optional
 
-<<<<<<< HEAD
 psaCensorWarnings ∷ ArgParser Boolean
 psaCensorWarnings =
   ArgParser.flag [ "--censor-warnings" ]
@@ -108,10 +107,7 @@
     # ArgParser.unformat "FILE" Right
     # ArgParser.default ".psa-stash"
 
-minify ∷ ArgParser (Maybe Boolean)
-=======
 minify ∷ ArgParser Boolean
->>>>>>> 2cb7edfe
 minify =
   ArgParser.flag [ "--minify" ]
     "Minify the bundle"
