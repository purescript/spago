package:
  name: spago
  publish:
    version: 0.93.14
    license: BSD-3-Clause
    location:
      githubOwner: purescript
      githubRepo: spago
  dependencies:
    - aff
    - affjax
    - affjax-node
    - argonaut-core
    - arrays
    - codec-argonaut
    - datetime
    - docs-search
    - dodo-printer
    - effect
    - either
    - foldable-traversable
    - foreign-object
    - functions
    - http-methods
    - integers
    - lists
    - maybe
    - node-buffer
    - node-execa
    - node-fs
    - node-path
    - node-process
    - now
    - nullable
    - ordered-collections
    - parallel
    - partial
    - prelude
    - profunctor
    - record
    - refs
    - registry-foreign
    - registry-lib
    - spago-core
    - strings
    - transformers
    - tuples
    - unsafe-coerce
  test:
    main: Test.Spago
    dependencies:
      - spec
workspace:
  build_opts:
    strict: false
    censor_warnings: project
    censor_codes:
      - ImplicitQualifiedImportReExport
      - ImplicitQualifiedImport
  lock: true
  package_set:
    registry: 20.0.1
  extra_packages:
    registry-lib:
      git: https://github.com/purescript/registry-dev.git
      ref: 6a803c37577af368caa221a2a06d6be2079d32da
      subdir: lib
    registry-foreign:
      git: https://github.com/purescript/registry-dev.git
      ref: 6a803c37577af368caa221a2a06d6be2079d32da
      subdir: foreign
    html-parser-halogen:
      dependencies:
        - halogen
        - string-parsers
      git: https://github.com/rnons/purescript-html-parser-halogen.git
      ref: 035a51d02ba9f8b70c3ffd9fe31a3f5bed19941c
    jest:
      dependencies:
        - aff
        - aff-promise
        - effect
        - foldable-traversable
        - prelude
        - psci-support
      git: https://github.com/nonbili/purescript-jest.git
      ref: caf2032f2e5828337e897a99f5359c00e91cb0ee
    language-purescript:
      ref: v0.1.1
      git: https://github.com/JordanMartinez/purescript-language-purescript.git
      dependencies:
        - argonaut-core
        - arrays
        - bifunctors
        - control
        - datetime
        - either
        - enums
        - foldable-traversable
        - foreign-object
        - formatters
        - functions
        - integers
        - json-codecs
        - lists
        - maybe
        - newtype
        - nullable
        - ordered-collections
        - partial
        - prelude
        - safe-coerce
        - st
        - strings
        - tuples
        - unicode
        - versions
    markdown-it:
      dependencies:
        - effect
        - options
        - prelude
      git: https://github.com/nonbili/purescript-markdown-it.git
      ref: f6e8ee91298f2fc13c4277e75a19e0538de5f7a2
    markdown-it-halogen:
      dependencies:
        - html-parser-halogen
        - markdown-it
      git: https://github.com/nonbili/purescript-markdown-it-halogen.git
      ref: 08c9625015bf04214be14e45230e8ce12f3fa2bf
    memoize:
      dependencies:
        - either
        - integers
        - lazy
        - lists
        - maybe
        - prelude
        - strings
        - tuples
      git: https://github.com/paf31/purescript-memoize.git
      ref: 9960694e82adc212fd89f8ed8778cf55fcb72aeb
    search-trie:
      dependencies:
        - arrays
        - bifunctors
        - foldable-traversable
        - lists
        - ordered-collections
        - prelude
      git: https://github.com/klntsky/purescript-search-trie.git
<<<<<<< HEAD
      ref: e7f7f22486a1dba22171ec885dbc2149dc815119
=======
      ref: e7f7f22486a1dba22171ec885dbc2149dc815119
    language-cst-parser:
      git: https://github.com/natefaubion/purescript-language-cst-parser.git
      ref: "v0.13.0"
      dependencies:
        - "arrays"
        - "console"
        - "const"
        - "control"
        - "effect"
        - "either"
        - "enums"
        - "foldable-traversable"
        - "free"
        - "functions"
        - "functors"
        - "identity"
        - "integers"
        - "lazy"
        - "lists"
        - "maybe"
        - "newtype"
        - "node-process"
        - "numbers"
        - "ordered-collections"
        - "partial"
        - "prelude"
        - "st"
        - "strings"
        - "transformers"
        - "tuples"
        - "typelevel-prelude"
        - "unfoldable"
        - "unsafe-coerce"
    tidy-codegen:
      git: https://github.com/natefaubion/purescript-tidy-codegen.git
      ref: v4.0.0
      dependencies:
        - aff
        - ansi
        - arrays
        - avar
        - bifunctors
        - console
        - control
        - dodo-printer
        - effect
        - either
        - enums
        - exceptions
        - filterable
        - foldable-traversable
        - free
        - identity
        - integers
        - language-cst-parser
        - lazy
        - lists
        - maybe
        - newtype
        - node-buffer
        - node-child-process
        - node-fs-aff
        - node-path
        - node-process
        - node-streams
        - ordered-collections
        - parallel
        - partial
        - posix-types
        - prelude
        - record
        - safe-coerce
        - st
        - strings
        - tidy
        - transformers
        - tuples
        - type-equality
        - unicode
    tidy:
      git: https://github.com/natefaubion/purescript-tidy.git
      ref: "v0.10.0"
      dependencies:
        - arrays
        - control
        - dodo-printer
        - either
        - foldable-traversable
        - lists
        - maybe
        - newtype
        - ordered-collections
        - partial
        - prelude
        - language-cst-parser
        - strings
        - tuples
    json-codecs: "4.0.0"
    node-glob-basic:
      git: https://github.com/natefaubion/purescript-node-glob-basic.git
      ref: "v1.2.2"
      dependencies:
        - aff
        - console
        - effect
        - either
        - foldable-traversable
        - lists
        - maybe
        - node-fs
        - node-fs-aff
        - node-path
        - node-process
        - ordered-collections
        - parallel
        - prelude
        - refs
        - strings
        - tuples
>>>>>>> 7ca8040d
<|MERGE_RESOLUTION|>--- conflicted
+++ resolved
@@ -149,9 +149,6 @@
         - ordered-collections
         - prelude
       git: https://github.com/klntsky/purescript-search-trie.git
-<<<<<<< HEAD
-      ref: e7f7f22486a1dba22171ec885dbc2149dc815119
-=======
       ref: e7f7f22486a1dba22171ec885dbc2149dc815119
     language-cst-parser:
       git: https://github.com/natefaubion/purescript-language-cst-parser.git
@@ -271,5 +268,4 @@
         - prelude
         - refs
         - strings
-        - tuples
->>>>>>> 7ca8040d
+        - tuples