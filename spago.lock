--- conflicted
+++ resolved
@@ -8,11 +8,8 @@
         - argonaut-codecs
         - argonaut-core
         - arrays
-<<<<<<< HEAD
         - codec-argonaut
         - console
-=======
->>>>>>> 88f2e3ac
         - control
         - css
         - docs-search-common
